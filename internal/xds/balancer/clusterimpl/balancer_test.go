--- conflicted
+++ resolved
@@ -58,11 +58,7 @@
 
 var (
 	testBackendEndpoints = []resolver.Endpoint{{Addresses: []resolver.Address{{Addr: "1.1.1.1:1"}}}}
-<<<<<<< HEAD
-	cmpOpts              = cmp.Options{cmpopts.EquateEmpty(), cmp.AllowUnexported(loadData{}, localityData{}, requestData{}, serverLoadData{}), sortDataSlice}
-=======
 	toleranceCmpOpt      = cmp.Options{cmpopts.EquateApprox(0, 1e-5), cmp.AllowUnexported(loadData{}, localityData{}, requestData{}, serverLoadData{})}
->>>>>>> b4000c8c
 )
 
 type s struct {
