/*
 *
 * Copyright 2014 gRPC authors.
 *
 * Licensed under the Apache License, Version 2.0 (the "License");
 * you may not use this file except in compliance with the License.
 * You may obtain a copy of the License at
 *
 *     http://www.apache.org/licenses/LICENSE-2.0
 *
 * Unless required by applicable law or agreed to in writing, software
 * distributed under the License is distributed on an "AS IS" BASIS,
 * WITHOUT WARRANTIES OR CONDITIONS OF ANY KIND, either express or implied.
 * See the License for the specific language governing permissions and
 * limitations under the License.
 *
 */

package test

import (
	"bufio"
	"bytes"
	"context"
	"crypto/tls"
	"encoding/json"
	"errors"
	"flag"
	"fmt"
	"io"
	"math"
	"net"
	"net/http"
	"os"
	"reflect"
	"runtime"
	"strings"
	"sync"
	"sync/atomic"
	"syscall"
	"testing"
	"time"

	"github.com/google/go-cmp/cmp"
	"golang.org/x/net/http2"
	"golang.org/x/net/http2/hpack"
	"google.golang.org/grpc"
	"google.golang.org/grpc/balancer"
	"google.golang.org/grpc/balancer/roundrobin"
	"google.golang.org/grpc/codes"
	"google.golang.org/grpc/connectivity"
	"google.golang.org/grpc/credentials"
	"google.golang.org/grpc/credentials/insecure"
	"google.golang.org/grpc/health"
	"google.golang.org/grpc/internal"
	"google.golang.org/grpc/internal/binarylog"
	"google.golang.org/grpc/internal/channelz"
	"google.golang.org/grpc/internal/grpcsync"
	"google.golang.org/grpc/internal/grpctest"
	"google.golang.org/grpc/internal/stubserver"
	"google.golang.org/grpc/internal/testutils"
	"google.golang.org/grpc/internal/transport"
	"google.golang.org/grpc/metadata"
	"google.golang.org/grpc/peer"
	"google.golang.org/grpc/resolver"
	"google.golang.org/grpc/resolver/manual"
	"google.golang.org/grpc/serviceconfig"
	"google.golang.org/grpc/stats"
	"google.golang.org/grpc/status"
	"google.golang.org/grpc/tap"
	"google.golang.org/grpc/test/bufconn"
	"google.golang.org/grpc/testdata"

	spb "google.golang.org/genproto/googleapis/rpc/status"
	healthgrpc "google.golang.org/grpc/health/grpc_health_v1"
	healthpb "google.golang.org/grpc/health/grpc_health_v1"
	testgrpc "google.golang.org/grpc/interop/grpc_testing"
	testpb "google.golang.org/grpc/interop/grpc_testing"
	"google.golang.org/protobuf/proto"
	"google.golang.org/protobuf/types/known/anypb"

	_ "google.golang.org/grpc/encoding/gzip"
)

const defaultHealthService = "grpc.health.v1.Health"

func init() {
	channelz.TurnOn()
	balancer.Register(triggerRPCBlockPickerBalancerBuilder{})
}

type s struct {
	grpctest.Tester
}

func Test(t *testing.T) {
	grpctest.RunSubTests(t, s{})
}

var (
	// For headers:
	testMetadata = metadata.MD{
		"key1":     []string{"value1"},
		"key2":     []string{"value2"},
		"key3-bin": []string{"binvalue1", string([]byte{1, 2, 3})},
	}
	testMetadata2 = metadata.MD{
		"key1": []string{"value12"},
		"key2": []string{"value22"},
	}
	// For trailers:
	testTrailerMetadata = metadata.MD{
		"tkey1":     []string{"trailerValue1"},
		"tkey2":     []string{"trailerValue2"},
		"tkey3-bin": []string{"trailerbinvalue1", string([]byte{3, 2, 1})},
	}
	testTrailerMetadata2 = metadata.MD{
		"tkey1": []string{"trailerValue12"},
		"tkey2": []string{"trailerValue22"},
	}
	// capital "Key" is illegal in HTTP/2.
	malformedHTTP2Metadata = metadata.MD{
		"Key": []string{"foo"},
	}
	testAppUA     = "myApp1/1.0 myApp2/0.9"
	failAppUA     = "fail-this-RPC"
	detailedError = status.ErrorProto(&spb.Status{
		Code:    int32(codes.DataLoss),
		Message: "error for testing: " + failAppUA,
		Details: []*anypb.Any{{
			TypeUrl: "url",
			Value:   []byte{6, 0, 0, 6, 1, 3},
		}},
	})
)

var raceMode bool // set by race.go in race mode

// Note : Do not use this for further tests.
type testServer struct {
	testgrpc.UnimplementedTestServiceServer

	security           string // indicate the authentication protocol used by this server.
	earlyFail          bool   // whether to error out the execution of a service handler prematurely.
	setAndSendHeader   bool   // whether to call setHeader and sendHeader.
	setHeaderOnly      bool   // whether to only call setHeader, not sendHeader.
	multipleSetTrailer bool   // whether to call setTrailer multiple times.
	unaryCallSleepTime time.Duration
}

func (s *testServer) EmptyCall(ctx context.Context, _ *testpb.Empty) (*testpb.Empty, error) {
	if md, ok := metadata.FromIncomingContext(ctx); ok {
		// For testing purpose, returns an error if user-agent is failAppUA.
		// To test that client gets the correct error.
		if ua, ok := md["user-agent"]; !ok || strings.HasPrefix(ua[0], failAppUA) {
			return nil, detailedError
		}
		var str []string
		for _, entry := range md["user-agent"] {
			str = append(str, "ua", entry)
		}
		grpc.SendHeader(ctx, metadata.Pairs(str...))
	}
	return new(testpb.Empty), nil
}

func newPayload(t testpb.PayloadType, size int32) (*testpb.Payload, error) {
	if size < 0 {
		return nil, fmt.Errorf("requested a response with invalid length %d", size)
	}
	body := make([]byte, size)
	switch t {
	case testpb.PayloadType_COMPRESSABLE:
	default:
		return nil, fmt.Errorf("unsupported payload type: %d", t)
	}
	return &testpb.Payload{
		Type: t,
		Body: body,
	}, nil
}

func (s *testServer) UnaryCall(ctx context.Context, in *testpb.SimpleRequest) (*testpb.SimpleResponse, error) {
	md, ok := metadata.FromIncomingContext(ctx)
	if ok {
		if _, exists := md[":authority"]; !exists {
			return nil, status.Errorf(codes.DataLoss, "expected an :authority metadata: %v", md)
		}
		if s.setAndSendHeader {
			if err := grpc.SetHeader(ctx, md); err != nil {
				return nil, status.Errorf(status.Code(err), "grpc.SetHeader(_, %v) = %v, want <nil>", md, err)
			}
			if err := grpc.SendHeader(ctx, testMetadata2); err != nil {
				return nil, status.Errorf(status.Code(err), "grpc.SendHeader(_, %v) = %v, want <nil>", testMetadata2, err)
			}
		} else if s.setHeaderOnly {
			if err := grpc.SetHeader(ctx, md); err != nil {
				return nil, status.Errorf(status.Code(err), "grpc.SetHeader(_, %v) = %v, want <nil>", md, err)
			}
			if err := grpc.SetHeader(ctx, testMetadata2); err != nil {
				return nil, status.Errorf(status.Code(err), "grpc.SetHeader(_, %v) = %v, want <nil>", testMetadata2, err)
			}
		} else {
			if err := grpc.SendHeader(ctx, md); err != nil {
				return nil, status.Errorf(status.Code(err), "grpc.SendHeader(_, %v) = %v, want <nil>", md, err)
			}
		}
		if err := grpc.SetTrailer(ctx, testTrailerMetadata); err != nil {
			return nil, status.Errorf(status.Code(err), "grpc.SetTrailer(_, %v) = %v, want <nil>", testTrailerMetadata, err)
		}
		if s.multipleSetTrailer {
			if err := grpc.SetTrailer(ctx, testTrailerMetadata2); err != nil {
				return nil, status.Errorf(status.Code(err), "grpc.SetTrailer(_, %v) = %v, want <nil>", testTrailerMetadata2, err)
			}
		}
	}
	pr, ok := peer.FromContext(ctx)
	if !ok {
		return nil, status.Error(codes.DataLoss, "failed to get peer from ctx")
	}
	if pr.Addr == net.Addr(nil) {
		return nil, status.Error(codes.DataLoss, "failed to get peer address")
	}
	if s.security != "" {
		// Check Auth info
		var authType, serverName string
		switch info := pr.AuthInfo.(type) {
		case credentials.TLSInfo:
			authType = info.AuthType()
			serverName = info.State.ServerName
		default:
			return nil, status.Error(codes.Unauthenticated, "Unknown AuthInfo type")
		}
		if authType != s.security {
			return nil, status.Errorf(codes.Unauthenticated, "Wrong auth type: got %q, want %q", authType, s.security)
		}
		if serverName != "x.test.example.com" {
			return nil, status.Errorf(codes.Unauthenticated, "Unknown server name %q", serverName)
		}
	}
	// Simulate some service delay.
	time.Sleep(s.unaryCallSleepTime)

	payload, err := newPayload(in.GetResponseType(), in.GetResponseSize())
	if err != nil {
		return nil, err
	}

	return &testpb.SimpleResponse{
		Payload: payload,
	}, nil
}

func (s *testServer) StreamingOutputCall(args *testpb.StreamingOutputCallRequest, stream testgrpc.TestService_StreamingOutputCallServer) error {
	if md, ok := metadata.FromIncomingContext(stream.Context()); ok {
		if _, exists := md[":authority"]; !exists {
			return status.Errorf(codes.DataLoss, "expected an :authority metadata: %v", md)
		}
		// For testing purpose, returns an error if user-agent is failAppUA.
		// To test that client gets the correct error.
		if ua, ok := md["user-agent"]; !ok || strings.HasPrefix(ua[0], failAppUA) {
			return status.Error(codes.DataLoss, "error for testing: "+failAppUA)
		}
	}
	cs := args.GetResponseParameters()
	for _, c := range cs {
		if us := c.GetIntervalUs(); us > 0 {
			time.Sleep(time.Duration(us) * time.Microsecond)
		}

		payload, err := newPayload(args.GetResponseType(), c.GetSize())
		if err != nil {
			return err
		}

		if err := stream.Send(&testpb.StreamingOutputCallResponse{
			Payload: payload,
		}); err != nil {
			return err
		}
	}
	return nil
}

func (s *testServer) StreamingInputCall(stream testgrpc.TestService_StreamingInputCallServer) error {
	var sum int
	for {
		in, err := stream.Recv()
		if err == io.EOF {
			return stream.SendAndClose(&testpb.StreamingInputCallResponse{
				AggregatedPayloadSize: int32(sum),
			})
		}
		if err != nil {
			return err
		}
		p := in.GetPayload().GetBody()
		sum += len(p)
		if s.earlyFail {
			return status.Error(codes.NotFound, "not found")
		}
	}
}

func (s *testServer) FullDuplexCall(stream testgrpc.TestService_FullDuplexCallServer) error {
	md, ok := metadata.FromIncomingContext(stream.Context())
	if ok {
		if s.setAndSendHeader {
			if err := stream.SetHeader(md); err != nil {
				return status.Errorf(status.Code(err), "%v.SetHeader(_, %v) = %v, want <nil>", stream, md, err)
			}
			if err := stream.SendHeader(testMetadata2); err != nil {
				return status.Errorf(status.Code(err), "%v.SendHeader(_, %v) = %v, want <nil>", stream, testMetadata2, err)
			}
		} else if s.setHeaderOnly {
			if err := stream.SetHeader(md); err != nil {
				return status.Errorf(status.Code(err), "%v.SetHeader(_, %v) = %v, want <nil>", stream, md, err)
			}
			if err := stream.SetHeader(testMetadata2); err != nil {
				return status.Errorf(status.Code(err), "%v.SetHeader(_, %v) = %v, want <nil>", stream, testMetadata2, err)
			}
		} else {
			if err := stream.SendHeader(md); err != nil {
				return status.Errorf(status.Code(err), "%v.SendHeader(%v) = %v, want %v", stream, md, err, nil)
			}
		}
		stream.SetTrailer(testTrailerMetadata)
		if s.multipleSetTrailer {
			stream.SetTrailer(testTrailerMetadata2)
		}
	}
	for {
		in, err := stream.Recv()
		if err == io.EOF {
			// read done.
			return nil
		}
		if err != nil {
			// to facilitate testSvrWriteStatusEarlyWrite
			if status.Code(err) == codes.ResourceExhausted {
				return status.Errorf(codes.Internal, "fake error for test testSvrWriteStatusEarlyWrite. true error: %s", err.Error())
			}
			return err
		}
		cs := in.GetResponseParameters()
		for _, c := range cs {
			if us := c.GetIntervalUs(); us > 0 {
				time.Sleep(time.Duration(us) * time.Microsecond)
			}

			payload, err := newPayload(in.GetResponseType(), c.GetSize())
			if err != nil {
				return err
			}

			if err := stream.Send(&testpb.StreamingOutputCallResponse{
				Payload: payload,
			}); err != nil {
				// to facilitate testSvrWriteStatusEarlyWrite
				if status.Code(err) == codes.ResourceExhausted {
					return status.Errorf(codes.Internal, "fake error for test testSvrWriteStatusEarlyWrite. true error: %s", err.Error())
				}
				return err
			}
		}
	}
}

func (s *testServer) HalfDuplexCall(stream testgrpc.TestService_HalfDuplexCallServer) error {
	var msgBuf []*testpb.StreamingOutputCallRequest
	for {
		in, err := stream.Recv()
		if err == io.EOF {
			// read done.
			break
		}
		if err != nil {
			return err
		}
		msgBuf = append(msgBuf, in)
	}
	for _, m := range msgBuf {
		cs := m.GetResponseParameters()
		for _, c := range cs {
			if us := c.GetIntervalUs(); us > 0 {
				time.Sleep(time.Duration(us) * time.Microsecond)
			}

			payload, err := newPayload(m.GetResponseType(), c.GetSize())
			if err != nil {
				return err
			}

			if err := stream.Send(&testpb.StreamingOutputCallResponse{
				Payload: payload,
			}); err != nil {
				return err
			}
		}
	}
	return nil
}

type env struct {
	name         string
	network      string // The type of network such as tcp, unix, etc.
	security     string // The security protocol such as TLS, SSH, etc.
	httpHandler  bool   // whether to use the http.Handler ServerTransport; requires TLS
	balancer     string // One of "round_robin", "pick_first", or "".
	customDialer func(string, string, time.Duration) (net.Conn, error)
}

func (e env) runnable() bool {
	if runtime.GOOS == "windows" && e.network == "unix" {
		return false
	}
	return true
}

func (e env) dialer(addr string, timeout time.Duration) (net.Conn, error) {
	if e.customDialer != nil {
		return e.customDialer(e.network, addr, timeout)
	}
	return net.DialTimeout(e.network, addr, timeout)
}

var (
	tcpClearEnv   = env{name: "tcp-clear-v1-balancer", network: "tcp"}
	tcpTLSEnv     = env{name: "tcp-tls-v1-balancer", network: "tcp", security: "tls"}
	tcpClearRREnv = env{name: "tcp-clear", network: "tcp", balancer: "round_robin"}
	tcpTLSRREnv   = env{name: "tcp-tls", network: "tcp", security: "tls", balancer: "round_robin"}
	handlerEnv    = env{name: "handler-tls", network: "tcp", security: "tls", httpHandler: true, balancer: "round_robin"}
	noBalancerEnv = env{name: "no-balancer", network: "tcp", security: "tls"}
	allEnv        = []env{tcpClearEnv, tcpTLSEnv, tcpClearRREnv, tcpTLSRREnv, handlerEnv, noBalancerEnv}
)

var onlyEnv = flag.String("only_env", "", "If non-empty, one of 'tcp-clear', 'tcp-tls', 'unix-clear', 'unix-tls', or 'handler-tls' to only run the tests for that environment. Empty means all.")

func listTestEnv() (envs []env) {
	if *onlyEnv != "" {
		for _, e := range allEnv {
			if e.name == *onlyEnv {
				if !e.runnable() {
					panic(fmt.Sprintf("--only_env environment %q does not run on %s", *onlyEnv, runtime.GOOS))
				}
				return []env{e}
			}
		}
		panic(fmt.Sprintf("invalid --only_env value %q", *onlyEnv))
	}
	for _, e := range allEnv {
		if e.runnable() {
			envs = append(envs, e)
		}
	}
	return envs
}

// test is an end-to-end test. It should be created with the newTest
// func, modified as needed, and then started with its startServer method.
// It should be cleaned up with the tearDown method.
type test struct {
	// The following are setup in newTest().
	t      *testing.T
	e      env
	ctx    context.Context // valid for life of test, before tearDown
	cancel context.CancelFunc

	// The following knobs are for the server-side, and should be set after
	// calling newTest() and before calling startServer().

	// whether or not to expose the server's health via the default health
	// service implementation.
	enableHealthServer bool
	// In almost all cases, one should set the 'enableHealthServer' flag above to
	// expose the server's health using the default health service
	// implementation. This should only be used when a non-default health service
	// implementation is required.
	healthServer            healthgrpc.HealthServer
	maxStream               uint32
	tapHandle               tap.ServerInHandle
	maxServerMsgSize        *int
	maxServerReceiveMsgSize *int
	maxServerSendMsgSize    *int
	maxServerHeaderListSize *uint32
	// Used to test the deprecated API WithCompressor and WithDecompressor.
	serverCompression           bool
	unknownHandler              grpc.StreamHandler
	unaryServerInt              grpc.UnaryServerInterceptor
	streamServerInt             grpc.StreamServerInterceptor
	serverInitialWindowSize     int32
	serverInitialConnWindowSize int32
	customServerOptions         []grpc.ServerOption

	// The following knobs are for the client-side, and should be set after
	// calling newTest() and before calling clientConn().
	maxClientMsgSize        *int
	maxClientReceiveMsgSize *int
	maxClientSendMsgSize    *int
	maxClientHeaderListSize *uint32
	userAgent               string
	// Used to test the deprecated API WithCompressor and WithDecompressor.
	clientCompression bool
	// Used to test the new compressor registration API UseCompressor.
	clientUseCompression bool
	// clientNopCompression is set to create a compressor whose type is not supported.
	clientNopCompression        bool
	unaryClientInt              grpc.UnaryClientInterceptor
	streamClientInt             grpc.StreamClientInterceptor
	clientInitialWindowSize     int32
	clientInitialConnWindowSize int32
	perRPCCreds                 credentials.PerRPCCredentials
	customDialOptions           []grpc.DialOption
	resolverScheme              string

	// These are set once startServer is called. The common case is to have
	// only one testServer.
	srv     stopper
	hSrv    healthgrpc.HealthServer
	srvAddr string

	// These are set once startServers is called.
	srvs     []stopper
	hSrvs    []healthgrpc.HealthServer
	srvAddrs []string

	cc          *grpc.ClientConn // nil until requested via clientConn
	restoreLogs func()           // nil unless declareLogNoise is used
}

type stopper interface {
	Stop()
	GracefulStop()
}

func (te *test) tearDown() {
	if te.cancel != nil {
		te.cancel()
		te.cancel = nil
	}

	if te.cc != nil {
		te.cc.Close()
		te.cc = nil
	}

	if te.restoreLogs != nil {
		te.restoreLogs()
		te.restoreLogs = nil
	}

	if te.srv != nil {
		te.srv.Stop()
	}
	for _, s := range te.srvs {
		s.Stop()
	}
}

// newTest returns a new test using the provided testing.T and
// environment.  It is returned with default values. Tests should
// modify it before calling its startServer and clientConn methods.
func newTest(t *testing.T, e env) *test {
	te := &test{
		t:         t,
		e:         e,
		maxStream: math.MaxUint32,
	}
	te.ctx, te.cancel = context.WithTimeout(context.Background(), defaultTestTimeout)
	return te
}

func (te *test) listenAndServe(ts testgrpc.TestServiceServer, listen func(network, address string) (net.Listener, error)) net.Listener {
	te.t.Helper()
	te.t.Logf("Running test in %s environment...", te.e.name)
	sopts := []grpc.ServerOption{grpc.MaxConcurrentStreams(te.maxStream)}
	if te.maxServerMsgSize != nil {
		sopts = append(sopts, grpc.MaxMsgSize(*te.maxServerMsgSize))
	}
	if te.maxServerReceiveMsgSize != nil {
		sopts = append(sopts, grpc.MaxRecvMsgSize(*te.maxServerReceiveMsgSize))
	}
	if te.maxServerSendMsgSize != nil {
		sopts = append(sopts, grpc.MaxSendMsgSize(*te.maxServerSendMsgSize))
	}
	if te.maxServerHeaderListSize != nil {
		sopts = append(sopts, grpc.MaxHeaderListSize(*te.maxServerHeaderListSize))
	}
	if te.tapHandle != nil {
		sopts = append(sopts, grpc.InTapHandle(te.tapHandle))
	}
	if te.serverCompression {
		sopts = append(sopts,
			grpc.RPCCompressor(grpc.NewGZIPCompressor()),
			grpc.RPCDecompressor(grpc.NewGZIPDecompressor()),
		)
	}
	if te.unaryServerInt != nil {
		sopts = append(sopts, grpc.UnaryInterceptor(te.unaryServerInt))
	}
	if te.streamServerInt != nil {
		sopts = append(sopts, grpc.StreamInterceptor(te.streamServerInt))
	}
	if te.unknownHandler != nil {
		sopts = append(sopts, grpc.UnknownServiceHandler(te.unknownHandler))
	}
	if te.serverInitialWindowSize > 0 {
		sopts = append(sopts, grpc.InitialWindowSize(te.serverInitialWindowSize))
	}
	if te.serverInitialConnWindowSize > 0 {
		sopts = append(sopts, grpc.InitialConnWindowSize(te.serverInitialConnWindowSize))
	}
	la := ":0"
	if te.e.network == "unix" {
		la = "/tmp/testsock" + fmt.Sprintf("%d", time.Now().UnixNano())
		syscall.Unlink(la)
	}
	lis, err := listen(te.e.network, la)
	if err != nil {
		te.t.Fatalf("Failed to listen: %v", err)
	}
	if te.e.security == "tls" {
		creds, err := credentials.NewServerTLSFromFile(testdata.Path("x509/server1_cert.pem"), testdata.Path("x509/server1_key.pem"))
		if err != nil {
			te.t.Fatalf("Failed to generate credentials %v", err)
		}
		sopts = append(sopts, grpc.Creds(creds))
	}
	sopts = append(sopts, te.customServerOptions...)
	s := grpc.NewServer(sopts...)
	if ts != nil {
		testgrpc.RegisterTestServiceServer(s, ts)
	}

	// Create a new default health server if enableHealthServer is set, or use
	// the provided one.
	hs := te.healthServer
	if te.enableHealthServer {
		hs = health.NewServer()
	}
	if hs != nil {
		healthgrpc.RegisterHealthServer(s, hs)
	}

	addr := la
	switch te.e.network {
	case "unix":
	default:
		_, port, err := net.SplitHostPort(lis.Addr().String())
		if err != nil {
			te.t.Fatalf("Failed to parse listener address: %v", err)
		}
		addr = "localhost:" + port
	}

	te.srv = s
	te.hSrv = hs
	te.srvAddr = addr

	if te.e.httpHandler {
		if te.e.security != "tls" {
			te.t.Fatalf("unsupported environment settings")
		}
		cert, err := tls.LoadX509KeyPair(testdata.Path("x509/server1_cert.pem"), testdata.Path("x509/server1_key.pem"))
		if err != nil {
			te.t.Fatal("tls.LoadX509KeyPair(server1.pem, server1.key) failed: ", err)
		}
		hs := &http.Server{
			Handler:   s,
			TLSConfig: &tls.Config{Certificates: []tls.Certificate{cert}},
		}
		if err := http2.ConfigureServer(hs, &http2.Server{MaxConcurrentStreams: te.maxStream}); err != nil {
			te.t.Fatal("http2.ConfigureServer(_, _) failed: ", err)
		}
		te.srv = wrapHS{hs}
		tlsListener := tls.NewListener(lis, hs.TLSConfig)
		go hs.Serve(tlsListener)
		return lis
	}

	go s.Serve(lis)
	return lis
}

type wrapHS struct {
	s *http.Server
}

func (w wrapHS) GracefulStop() {
	ctx, cancel := context.WithTimeout(context.Background(), defaultTestTimeout)
	defer cancel()
	w.s.Shutdown(ctx)
}

func (w wrapHS) Stop() {
	w.s.Close()
	w.s.Handler.(*grpc.Server).Stop()
}

func (te *test) startServerWithConnControl(ts testgrpc.TestServiceServer) *listenerWrapper {
	l := te.listenAndServe(ts, listenWithConnControl)
	return l.(*listenerWrapper)
}

// startServer starts a gRPC server exposing the provided TestService
// implementation. Callers should defer a call to te.tearDown to clean up
func (te *test) startServer(ts testgrpc.TestServiceServer) {
	te.t.Helper()
	te.listenAndServe(ts, net.Listen)
}

// startServers starts 'num' gRPC servers exposing the provided TestService.
func (te *test) startServers(ts testgrpc.TestServiceServer, num int) {
	for i := 0; i < num; i++ {
		te.startServer(ts)
		te.srvs = append(te.srvs, te.srv.(*grpc.Server))
		te.hSrvs = append(te.hSrvs, te.hSrv)
		te.srvAddrs = append(te.srvAddrs, te.srvAddr)
		te.srv = nil
		te.hSrv = nil
		te.srvAddr = ""
	}
}

// setHealthServingStatus is a helper function to set the health status.
func (te *test) setHealthServingStatus(service string, status healthpb.HealthCheckResponse_ServingStatus) {
	hs, ok := te.hSrv.(*health.Server)
	if !ok {
		panic(fmt.Sprintf("SetServingStatus(%v, %v) called for health server of type %T", service, status, hs))
	}
	hs.SetServingStatus(service, status)
}

type nopCompressor struct {
	grpc.Compressor
}

// newNopCompressor creates a compressor to test the case that type is not supported.
func newNopCompressor() grpc.Compressor {
	return &nopCompressor{grpc.NewGZIPCompressor()}
}

func (c *nopCompressor) Type() string {
	return "nop"
}

type nopDecompressor struct {
	grpc.Decompressor
}

// newNopDecompressor creates a decompressor to test the case that type is not supported.
func newNopDecompressor() grpc.Decompressor {
	return &nopDecompressor{grpc.NewGZIPDecompressor()}
}

func (d *nopDecompressor) Type() string {
	return "nop"
}

func (te *test) configDial(opts ...grpc.DialOption) ([]grpc.DialOption, string) {
	opts = append(opts, grpc.WithDialer(te.e.dialer), grpc.WithUserAgent(te.userAgent))

	if te.clientCompression {
		opts = append(opts,
			grpc.WithCompressor(grpc.NewGZIPCompressor()),
			grpc.WithDecompressor(grpc.NewGZIPDecompressor()),
		)
	}
	if te.clientUseCompression {
		opts = append(opts, grpc.WithDefaultCallOptions(grpc.UseCompressor("gzip")))
	}
	if te.clientNopCompression {
		opts = append(opts,
			grpc.WithCompressor(newNopCompressor()),
			grpc.WithDecompressor(newNopDecompressor()),
		)
	}
	if te.unaryClientInt != nil {
		opts = append(opts, grpc.WithUnaryInterceptor(te.unaryClientInt))
	}
	if te.streamClientInt != nil {
		opts = append(opts, grpc.WithStreamInterceptor(te.streamClientInt))
	}
	if te.maxClientMsgSize != nil {
		opts = append(opts, grpc.WithMaxMsgSize(*te.maxClientMsgSize))
	}
	if te.maxClientReceiveMsgSize != nil {
		opts = append(opts, grpc.WithDefaultCallOptions(grpc.MaxCallRecvMsgSize(*te.maxClientReceiveMsgSize)))
	}
	if te.maxClientSendMsgSize != nil {
		opts = append(opts, grpc.WithDefaultCallOptions(grpc.MaxCallSendMsgSize(*te.maxClientSendMsgSize)))
	}
	if te.maxClientHeaderListSize != nil {
		opts = append(opts, grpc.WithMaxHeaderListSize(*te.maxClientHeaderListSize))
	}
	switch te.e.security {
	case "tls":
		creds, err := credentials.NewClientTLSFromFile(testdata.Path("x509/server_ca_cert.pem"), "x.test.example.com")
		if err != nil {
			te.t.Fatalf("Failed to load credentials: %v", err)
		}
		opts = append(opts, grpc.WithTransportCredentials(creds))
	case "empty":
		// Don't add any transport creds option.
	default:
		opts = append(opts, grpc.WithTransportCredentials(insecure.NewCredentials()))
	}
	// TODO(bar) switch balancer case "pick_first".
	var scheme string
	if te.resolverScheme == "" {
		scheme = "passthrough:///"
	} else {
		scheme = te.resolverScheme + ":///"
	}
	if te.e.balancer != "" {
		opts = append(opts, grpc.WithDefaultServiceConfig(fmt.Sprintf(`{"loadBalancingConfig": [{"%s":{}}]}`, te.e.balancer)))
	}
	if te.clientInitialWindowSize > 0 {
		opts = append(opts, grpc.WithInitialWindowSize(te.clientInitialWindowSize))
	}
	if te.clientInitialConnWindowSize > 0 {
		opts = append(opts, grpc.WithInitialConnWindowSize(te.clientInitialConnWindowSize))
	}
	if te.perRPCCreds != nil {
		opts = append(opts, grpc.WithPerRPCCredentials(te.perRPCCreds))
	}
	if te.srvAddr == "" {
		te.srvAddr = "client.side.only.test"
	}
	opts = append(opts, te.customDialOptions...)
	return opts, scheme
}

func (te *test) clientConnWithConnControl() (*grpc.ClientConn, *dialerWrapper) {
	if te.cc != nil {
		return te.cc, nil
	}
	opts, scheme := te.configDial()
	dw := &dialerWrapper{}
	// overwrite the dialer before
	opts = append(opts, grpc.WithDialer(dw.dialer))
	var err error
	te.cc, err = grpc.NewClient(scheme+te.srvAddr, opts...)
	if err != nil {
		te.t.Fatalf("NewClient(%q) = %v", scheme+te.srvAddr, err)
	}
	return te.cc, dw
}

func (te *test) clientConn(opts ...grpc.DialOption) *grpc.ClientConn {
	if te.cc != nil {
		return te.cc
	}
	var scheme string
	opts, scheme = te.configDial(opts...)
	var err error
	te.cc, err = grpc.NewClient(scheme+te.srvAddr, opts...)
	if err != nil {
		te.t.Fatalf("grpc.NewClient(%q) failed: %v", scheme+te.srvAddr, err)
	}
	te.cc.Connect()
	return te.cc
}

func (te *test) declareLogNoise(phrases ...string) {
	te.restoreLogs = declareLogNoise(te.t, phrases...)
}

func (te *test) withServerTester(fn func(st *serverTester)) {
	c, err := te.e.dialer(te.srvAddr, 10*time.Second)
	if err != nil {
		te.t.Fatal(err)
	}
	defer c.Close()
	if te.e.security == "tls" {
		c = tls.Client(c, &tls.Config{
			InsecureSkipVerify: true,
			NextProtos:         []string{http2.NextProtoTLS},
		})
	}
	st := newServerTesterFromConn(te.t, c)
	st.greet()
	fn(st)
}

type lazyConn struct {
	net.Conn
	beLazy int32
}

// possible conn closed errors.
const possibleConnResetMsg = "connection reset by peer"
const possibleEOFMsg = "error reading from server: EOF"

// isConnClosedErr checks the error msg for possible conn closed messages. There
// is a raceyness in the timing of when TCP packets are sent from client to
// server, and when we tell the server to stop, so we need to check for both of
// these possible error messages:
//  1. If the call to ss.S.Stop() causes the server's sockets to close while
//     there's still in-fight data from the client on the TCP connection, then
//     the kernel can send an RST back to the client (also see
//     https://stackoverflow.com/questions/33053507/econnreset-in-send-linux-c).
//     Note that while this condition is expected to be rare due to the
//     test httpServer start synchronization, in theory it should be possible,
//     e.g. if the client sends a BDP ping at the right time.
//  2. If, for example, the call to ss.S.Stop() happens after the RPC headers
//     have been received at the server, then the TCP connection can shutdown
//     gracefully when the server's socket closes.
//  3. If there is an actual io.EOF received because the client stopped the stream.
func isConnClosedErr(err error) bool {
	errContainsConnResetMsg := strings.Contains(err.Error(), possibleConnResetMsg)
	errContainsEOFMsg := strings.Contains(err.Error(), possibleEOFMsg)

	return errContainsConnResetMsg || errContainsEOFMsg || err == io.EOF
}

func (l *lazyConn) Write(b []byte) (int, error) {
	if atomic.LoadInt32(&(l.beLazy)) == 1 {
		time.Sleep(time.Second)
	}
	return l.Conn.Write(b)
}

func (s) TestContextDeadlineNotIgnored(t *testing.T) {
	e := noBalancerEnv
	var lc *lazyConn
	e.customDialer = func(network, addr string, timeout time.Duration) (net.Conn, error) {
		conn, err := net.DialTimeout(network, addr, timeout)
		if err != nil {
			return nil, err
		}
		lc = &lazyConn{Conn: conn}
		return lc, nil
	}

	te := newTest(t, e)
	te.startServer(&testServer{security: e.security})
	defer te.tearDown()

	cc := te.clientConn()
	tc := testgrpc.NewTestServiceClient(cc)
	ctx, cancel := context.WithTimeout(context.Background(), defaultTestTimeout)
	if _, err := tc.EmptyCall(ctx, &testpb.Empty{}); err != nil {
		t.Fatalf("TestService/EmptyCall(_, _) = _, %v, want _, <nil>", err)
	}
	cancel()
	atomic.StoreInt32(&(lc.beLazy), 1)
	ctx, cancel = context.WithTimeout(context.Background(), defaultTestShortTimeout)
	defer cancel()
	t1 := time.Now()
	if _, err := tc.EmptyCall(ctx, &testpb.Empty{}); status.Code(err) != codes.DeadlineExceeded {
		t.Fatalf("TestService/EmptyCall(_, _) = _, %v, want _, context.DeadlineExceeded", err)
	}
	if time.Since(t1) > 2*time.Second {
		t.Fatalf("TestService/EmptyCall(_, _) ran over the deadline")
	}
}

func (s) TestTimeoutOnDeadServer(t *testing.T) {
	for _, e := range listTestEnv() {
		testTimeoutOnDeadServer(t, e)
	}
}

func testTimeoutOnDeadServer(t *testing.T, e env) {
	te := newTest(t, e)
	te.userAgent = testAppUA
	te.startServer(&testServer{security: e.security})
	defer te.tearDown()

	cc := te.clientConn()
	tc := testgrpc.NewTestServiceClient(cc)
	ctx, cancel := context.WithTimeout(context.Background(), defaultTestTimeout)
	defer cancel()
	if _, err := tc.EmptyCall(ctx, &testpb.Empty{}, grpc.WaitForReady(true)); err != nil {
		t.Fatalf("TestService/EmptyCall(_, _) = _, %v, want _, <nil>", err)
	}
	// Wait for the client to report READY, stop the server, then wait for the
	// client to notice the connection is gone.
	testutils.AwaitState(ctx, t, cc, connectivity.Ready)
	te.srv.Stop()
	testutils.AwaitNotState(ctx, t, cc, connectivity.Ready)
	ctx, cancel = context.WithTimeout(ctx, defaultTestShortTimeout)
	defer cancel()
	if _, err := tc.EmptyCall(ctx, &testpb.Empty{}, grpc.WaitForReady(true)); status.Code(err) != codes.DeadlineExceeded {
		t.Fatalf("TestService/EmptyCall(%v, _) = _, %v, want _, error code: %s", ctx, err, codes.DeadlineExceeded)
	}
	awaitNewConnLogOutput()
}

func (s) TestServerGracefulStopIdempotent(t *testing.T) {
	for _, e := range listTestEnv() {
		if e.name == "handler-tls" {
			continue
		}
		testServerGracefulStopIdempotent(t, e)
	}
}

func testServerGracefulStopIdempotent(t *testing.T, e env) {
	te := newTest(t, e)
	te.userAgent = testAppUA
	te.startServer(&testServer{security: e.security})
	defer te.tearDown()

	for i := 0; i < 3; i++ {
		te.srv.GracefulStop()
	}
}

func (s) TestDetailedConnectionCloseErrorPropagatesToRPCError(t *testing.T) {
	rpcStartedOnServer := make(chan struct{})
	rpcDoneOnClient := make(chan struct{})
	defer close(rpcDoneOnClient)
	ss := &stubserver.StubServer{
		FullDuplexCallF: func(testgrpc.TestService_FullDuplexCallServer) error {
			close(rpcStartedOnServer)
			<-rpcDoneOnClient
			return status.Error(codes.Internal, "arbitrary status")
		},
	}
	if err := ss.Start(nil); err != nil {
		t.Fatalf("Error starting endpoint server: %v", err)
	}
	defer ss.Stop()

	ctx, cancel := context.WithTimeout(context.Background(), defaultTestTimeout)
	defer cancel()

	// Start an RPC. Then, while the RPC is still being accepted or handled at
	// the server, abruptly stop the server, killing the connection. The RPC
	// error message should include details about the specific connection error
	// that was encountered.
	stream, err := ss.Client.FullDuplexCall(ctx)
	if err != nil {
		t.Fatalf("%v.FullDuplexCall = _, %v, want _, <nil>", ss.Client, err)
	}
	// Block until the RPC has been started on the server. This ensures that the
	// ClientConn will find a healthy connection for the RPC to go out on
	// initially, and that the TCP connection will shut down strictly after the
	// RPC has been started on it.
	<-rpcStartedOnServer
	ss.S.Stop()
	// The precise behavior of this test is subject to raceyness around the
	// timing of when TCP packets are sent from client to server, and when we
	// tell the server to stop, so we need to account for both possible error
	// messages.
	if _, err := stream.Recv(); err == io.EOF || !isConnClosedErr(err) {
		t.Fatalf("%v.Recv() = _, %v, want _, rpc error containing substring: %q OR %q", stream, err, possibleConnResetMsg, possibleEOFMsg)
	}
}

func (s) TestFailFast(t *testing.T) {
	for _, e := range listTestEnv() {
		testFailFast(t, e)
	}
}

func testFailFast(t *testing.T, e env) {
	te := newTest(t, e)
	te.userAgent = testAppUA
	te.startServer(&testServer{security: e.security})
	defer te.tearDown()

	cc := te.clientConn()
	tc := testgrpc.NewTestServiceClient(cc)
	ctx, cancel := context.WithTimeout(context.Background(), defaultTestTimeout)
	defer cancel()
	if _, err := tc.EmptyCall(ctx, &testpb.Empty{}); err != nil {
		t.Fatalf("TestService/EmptyCall(_, _) = _, %v, want _, <nil>", err)
	}
	// Stop the server and tear down all the existing connections.
	te.srv.Stop()
	// Loop until the server teardown is propagated to the client.
	for {
		if err := ctx.Err(); err != nil {
			t.Fatalf("EmptyCall did not return UNAVAILABLE before timeout")
		}
		_, err := tc.EmptyCall(ctx, &testpb.Empty{})
		if status.Code(err) == codes.Unavailable {
			break
		}
		t.Logf("%v.EmptyCall(_, _) = _, %v", tc, err)
		time.Sleep(10 * time.Millisecond)
	}
	// The client keeps reconnecting and ongoing fail-fast RPCs should fail with code.Unavailable.
	if _, err := tc.EmptyCall(ctx, &testpb.Empty{}); status.Code(err) != codes.Unavailable {
		t.Fatalf("TestService/EmptyCall(_, _, _) = _, %v, want _, error code: %s", err, codes.Unavailable)
	}
	if _, err := tc.StreamingInputCall(ctx); status.Code(err) != codes.Unavailable {
		t.Fatalf("TestService/StreamingInputCall(_) = _, %v, want _, error code: %s", err, codes.Unavailable)
	}

	awaitNewConnLogOutput()
}

func testServiceConfigSetup(t *testing.T, e env) *test {
	te := newTest(t, e)
	te.userAgent = testAppUA
	te.declareLogNoise(
		"Failed to dial : context canceled; please retry.",
	)
	return te
}

func newInt(b int) (a *int) {
	return &b
}

func (s) TestGetMethodConfig(t *testing.T) {
	te := testServiceConfigSetup(t, tcpClearRREnv)
	defer te.tearDown()
	r := manual.NewBuilderWithScheme("whatever")

	te.resolverScheme = r.Scheme()
	cc := te.clientConn(grpc.WithResolvers(r))
	addrs := []resolver.Address{{Addr: te.srvAddr}}
	r.UpdateState(resolver.State{
		Addresses: addrs,
		ServiceConfig: parseServiceConfig(t, r, `{
    "methodConfig": [
        {
            "name": [
                {
                    "service": "grpc.testing.TestService",
                    "method": "EmptyCall"
                }
            ],
            "waitForReady": true,
            "timeout": ".001s"
        },
        {
            "name": [
                {
                    "service": "grpc.testing.TestService"
                }
            ],
            "waitForReady": false
        }
    ]
}`)})

	tc := testgrpc.NewTestServiceClient(cc)

	// Make sure service config has been processed by grpc.
	for {
		if cc.GetMethodConfig("/grpc.testing.TestService/EmptyCall").WaitForReady != nil {
			break
		}
		time.Sleep(time.Millisecond)
	}

	ctx, cancel := context.WithTimeout(context.Background(), defaultTestTimeout)
	defer cancel()
	// The following RPCs are expected to become non-fail-fast ones with 1ms deadline.
	var err error
	if _, err = tc.EmptyCall(ctx, &testpb.Empty{}); status.Code(err) != codes.DeadlineExceeded {
		t.Fatalf("TestService/EmptyCall(_, _) = _, %v, want _, %s", err, codes.DeadlineExceeded)
	}

	r.UpdateState(resolver.State{Addresses: addrs, ServiceConfig: parseServiceConfig(t, r, `{
    "methodConfig": [
        {
            "name": [
                {
                    "service": "grpc.testing.TestService",
                    "method": "UnaryCall"
                }
            ],
            "waitForReady": true,
            "timeout": ".001s"
        },
        {
            "name": [
                {
                    "service": "grpc.testing.TestService"
                }
            ],
            "waitForReady": false
        }
    ]
}`)})

	// Make sure service config has been processed by grpc.
	for {
		if mc := cc.GetMethodConfig("/grpc.testing.TestService/EmptyCall"); mc.WaitForReady != nil && !*mc.WaitForReady {
			break
		}
		time.Sleep(time.Millisecond)
	}
	// The following RPCs are expected to become fail-fast.
	if _, err = tc.EmptyCall(ctx, &testpb.Empty{}); status.Code(err) != codes.Unavailable {
		t.Fatalf("TestService/EmptyCall(_, _) = _, %v, want _, %s", err, codes.Unavailable)
	}
}

func (s) TestServiceConfigWaitForReady(t *testing.T) {
	te := testServiceConfigSetup(t, tcpClearRREnv)
	defer te.tearDown()
	r := manual.NewBuilderWithScheme("whatever")

	// Case1: Client API set failfast to be false, and service config set wait_for_ready to be false, Client API should win, and the rpc will wait until deadline exceeds.
	te.resolverScheme = r.Scheme()
	cc := te.clientConn(grpc.WithResolvers(r))
	addrs := []resolver.Address{{Addr: te.srvAddr}}
	r.UpdateState(resolver.State{
		Addresses: addrs,
		ServiceConfig: parseServiceConfig(t, r, `{
    "methodConfig": [
        {
            "name": [
                {
                    "service": "grpc.testing.TestService",
                    "method": "EmptyCall"
                },
                {
                    "service": "grpc.testing.TestService",
                    "method": "FullDuplexCall"
                }
            ],
            "waitForReady": false,
            "timeout": ".001s"
        }
    ]
}`)})

	tc := testgrpc.NewTestServiceClient(cc)

	// Make sure service config has been processed by grpc.
	for {
		if cc.GetMethodConfig("/grpc.testing.TestService/FullDuplexCall").WaitForReady != nil {
			break
		}
		time.Sleep(time.Millisecond)
	}
	ctx, cancel := context.WithTimeout(context.Background(), defaultTestTimeout)
	defer cancel()
	// The following RPCs are expected to become non-fail-fast ones with 1ms deadline.
	var err error
	if _, err = tc.EmptyCall(ctx, &testpb.Empty{}, grpc.WaitForReady(true)); status.Code(err) != codes.DeadlineExceeded {
		t.Fatalf("TestService/EmptyCall(_, _) = _, %v, want _, %s", err, codes.DeadlineExceeded)
	}
	if _, err := tc.FullDuplexCall(ctx, grpc.WaitForReady(true)); status.Code(err) != codes.DeadlineExceeded {
		t.Fatalf("TestService/FullDuplexCall(_) = _, %v, want %s", err, codes.DeadlineExceeded)
	}

	// Generate a service config update.
	// Case2:Client API set failfast to be false, and service config set wait_for_ready to be true, and the rpc will wait until deadline exceeds.
	r.UpdateState(resolver.State{
		Addresses: addrs,
		ServiceConfig: parseServiceConfig(t, r, `{
    "methodConfig": [
        {
            "name": [
                {
                    "service": "grpc.testing.TestService",
                    "method": "EmptyCall"
                },
                {
                    "service": "grpc.testing.TestService",
                    "method": "FullDuplexCall"
                }
            ],
            "waitForReady": true,
            "timeout": ".001s"
        }
    ]
}`)})

	// Wait for the new service config to take effect.
	for {
		if mc := cc.GetMethodConfig("/grpc.testing.TestService/EmptyCall"); mc.WaitForReady != nil && *mc.WaitForReady {
			break
		}
		time.Sleep(time.Millisecond)
	}
	// The following RPCs are expected to become non-fail-fast ones with 1ms deadline.
	if _, err := tc.EmptyCall(ctx, &testpb.Empty{}); status.Code(err) != codes.DeadlineExceeded {
		t.Fatalf("TestService/EmptyCall(_, _) = _, %v, want _, %s", err, codes.DeadlineExceeded)
	}
	if _, err := tc.FullDuplexCall(ctx); status.Code(err) != codes.DeadlineExceeded {
		t.Fatalf("TestService/FullDuplexCall(_) = _, %v, want %s", err, codes.DeadlineExceeded)
	}
}

func (s) TestServiceConfigTimeout(t *testing.T) {
	te := testServiceConfigSetup(t, tcpClearRREnv)
	defer te.tearDown()
	r := manual.NewBuilderWithScheme("whatever")

	// Case1: Client API sets timeout to be 1ns and ServiceConfig sets timeout to be 1hr. Timeout should be 1ns (min of 1ns and 1hr) and the rpc will wait until deadline exceeds.
	te.resolverScheme = r.Scheme()
	cc := te.clientConn(grpc.WithResolvers(r))
	addrs := []resolver.Address{{Addr: te.srvAddr}}
	r.UpdateState(resolver.State{
		Addresses: addrs,
		ServiceConfig: parseServiceConfig(t, r, `{
    "methodConfig": [
        {
            "name": [
                {
                    "service": "grpc.testing.TestService",
                    "method": "EmptyCall"
                },
                {
                    "service": "grpc.testing.TestService",
                    "method": "FullDuplexCall"
                }
            ],
            "waitForReady": true,
            "timeout": "3600s"
        }
    ]
}`)})

	tc := testgrpc.NewTestServiceClient(cc)

	// Make sure service config has been processed by grpc.
	for {
		if cc.GetMethodConfig("/grpc.testing.TestService/FullDuplexCall").Timeout != nil {
			break
		}
		time.Sleep(time.Millisecond)
	}

	// The following RPCs are expected to become non-fail-fast ones with 1ns deadline.
	var err error
	ctx, cancel := context.WithTimeout(context.Background(), defaultTestShortTimeout)
	if _, err = tc.EmptyCall(ctx, &testpb.Empty{}, grpc.WaitForReady(true)); status.Code(err) != codes.DeadlineExceeded {
		t.Fatalf("TestService/EmptyCall(_, _) = _, %v, want _, %s", err, codes.DeadlineExceeded)
	}
	cancel()

	ctx, cancel = context.WithTimeout(context.Background(), defaultTestShortTimeout)
	if _, err = tc.FullDuplexCall(ctx, grpc.WaitForReady(true)); status.Code(err) != codes.DeadlineExceeded {
		t.Fatalf("TestService/FullDuplexCall(_) = _, %v, want %s", err, codes.DeadlineExceeded)
	}
	cancel()

	// Generate a service config update.
	// Case2: Client API sets timeout to be 1hr and ServiceConfig sets timeout to be 1ns. Timeout should be 1ns (min of 1ns and 1hr) and the rpc will wait until deadline exceeds.
	r.UpdateState(resolver.State{
		Addresses: addrs,
		ServiceConfig: parseServiceConfig(t, r, `{
    "methodConfig": [
        {
            "name": [
                {
                    "service": "grpc.testing.TestService",
                    "method": "EmptyCall"
                },
                {
                    "service": "grpc.testing.TestService",
                    "method": "FullDuplexCall"
                }
            ],
            "waitForReady": true,
            "timeout": ".000000001s"
        }
    ]
}`)})

	// Wait for the new service config to take effect.
	for {
		if mc := cc.GetMethodConfig("/grpc.testing.TestService/FullDuplexCall"); mc.Timeout != nil && *mc.Timeout == time.Nanosecond {
			break
		}
		time.Sleep(time.Millisecond)
	}

	ctx, cancel = context.WithTimeout(context.Background(), defaultTestTimeout)
	defer cancel()
	if _, err = tc.EmptyCall(ctx, &testpb.Empty{}, grpc.WaitForReady(true)); status.Code(err) != codes.DeadlineExceeded {
		t.Fatalf("TestService/EmptyCall(_, _) = _, %v, want _, %s", err, codes.DeadlineExceeded)
	}

	if _, err = tc.FullDuplexCall(ctx, grpc.WaitForReady(true)); status.Code(err) != codes.DeadlineExceeded {
		t.Fatalf("TestService/FullDuplexCall(_) = _, %v, want %s", err, codes.DeadlineExceeded)
	}
}

func (s) TestServiceConfigMaxMsgSize(t *testing.T) {
	e := tcpClearRREnv
	r := manual.NewBuilderWithScheme("whatever")

	// Setting up values and objects shared across all test cases.
	const smallSize = 1
	const largeSize = 1024
	const extraLargeSize = 2048

	smallPayload, err := newPayload(testpb.PayloadType_COMPRESSABLE, smallSize)
	if err != nil {
		t.Fatal(err)
	}
	largePayload, err := newPayload(testpb.PayloadType_COMPRESSABLE, largeSize)
	if err != nil {
		t.Fatal(err)
	}
	extraLargePayload, err := newPayload(testpb.PayloadType_COMPRESSABLE, extraLargeSize)
	if err != nil {
		t.Fatal(err)
	}

	// Case1: sc set maxReqSize to 2048 (send), maxRespSize to 2048 (recv).
	te1 := testServiceConfigSetup(t, e)
	defer te1.tearDown()

	te1.resolverScheme = r.Scheme()
	te1.startServer(&testServer{security: e.security})
	cc1 := te1.clientConn(grpc.WithResolvers(r))

	addrs := []resolver.Address{{Addr: te1.srvAddr}}
	sc := parseServiceConfig(t, r, `{
    "methodConfig": [
        {
            "name": [
                {
                    "service": "grpc.testing.TestService",
                    "method": "UnaryCall"
                },
                {
                    "service": "grpc.testing.TestService",
                    "method": "FullDuplexCall"
                }
            ],
            "maxRequestMessageBytes": 2048,
            "maxResponseMessageBytes": 2048
        }
    ]
}`)
	r.UpdateState(resolver.State{Addresses: addrs, ServiceConfig: sc})
	tc := testgrpc.NewTestServiceClient(cc1)

	req := &testpb.SimpleRequest{
		ResponseType: testpb.PayloadType_COMPRESSABLE,
		ResponseSize: int32(extraLargeSize),
		Payload:      smallPayload,
	}

	for {
		if cc1.GetMethodConfig("/grpc.testing.TestService/FullDuplexCall").MaxReqSize != nil {
			break
		}
		time.Sleep(time.Millisecond)
	}
	ctx, cancel := context.WithTimeout(context.Background(), defaultTestTimeout)
	defer cancel()
	// Test for unary RPC recv.
	if _, err = tc.UnaryCall(ctx, req, grpc.WaitForReady(true)); err == nil || status.Code(err) != codes.ResourceExhausted {
		t.Fatalf("TestService/UnaryCall(_, _) = _, %v, want _, error code: %s", err, codes.ResourceExhausted)
	}

	// Test for unary RPC send.
	req.Payload = extraLargePayload
	req.ResponseSize = int32(smallSize)
	if _, err := tc.UnaryCall(ctx, req); err == nil || status.Code(err) != codes.ResourceExhausted {
		t.Fatalf("TestService/UnaryCall(_, _) = _, %v, want _, error code: %s", err, codes.ResourceExhausted)
	}

	// Test for streaming RPC recv.
	respParam := []*testpb.ResponseParameters{
		{
			Size: int32(extraLargeSize),
		},
	}
	sreq := &testpb.StreamingOutputCallRequest{
		ResponseType:       testpb.PayloadType_COMPRESSABLE,
		ResponseParameters: respParam,
		Payload:            smallPayload,
	}
	stream, err := tc.FullDuplexCall(te1.ctx)
	if err != nil {
		t.Fatalf("%v.FullDuplexCall(_) = _, %v, want <nil>", tc, err)
	}
	if err = stream.Send(sreq); err != nil {
		t.Fatalf("%v.Send(%v) = %v, want <nil>", stream, sreq, err)
	}
	if _, err = stream.Recv(); err == nil || status.Code(err) != codes.ResourceExhausted {
		t.Fatalf("%v.Recv() = _, %v, want _, error code: %s", stream, err, codes.ResourceExhausted)
	}

	// Test for streaming RPC send.
	respParam[0].Size = int32(smallSize)
	sreq.Payload = extraLargePayload
	stream, err = tc.FullDuplexCall(te1.ctx)
	if err != nil {
		t.Fatalf("%v.FullDuplexCall(_) = _, %v, want <nil>", tc, err)
	}
	if err = stream.Send(sreq); err == nil || status.Code(err) != codes.ResourceExhausted {
		t.Fatalf("%v.Send(%v) = %v, want _, error code: %s", stream, sreq, err, codes.ResourceExhausted)
	}

	// Case2: Client API set maxReqSize to 1024 (send), maxRespSize to 1024 (recv). Sc sets maxReqSize to 2048 (send), maxRespSize to 2048 (recv).
	te2 := testServiceConfigSetup(t, e)
	te2.resolverScheme = r.Scheme()
	te2.maxClientReceiveMsgSize = newInt(1024)
	te2.maxClientSendMsgSize = newInt(1024)

	te2.startServer(&testServer{security: e.security})
	defer te2.tearDown()
	cc2 := te2.clientConn(grpc.WithResolvers(r))
	r.UpdateState(resolver.State{Addresses: []resolver.Address{{Addr: te2.srvAddr}}, ServiceConfig: sc})
	tc = testgrpc.NewTestServiceClient(cc2)

	for {
		if cc2.GetMethodConfig("/grpc.testing.TestService/FullDuplexCall").MaxReqSize != nil {
			break
		}
		time.Sleep(time.Millisecond)
	}

	// Test for unary RPC recv.
	req.Payload = smallPayload
	req.ResponseSize = int32(largeSize)

	if _, err = tc.UnaryCall(ctx, req, grpc.WaitForReady(true)); err == nil || status.Code(err) != codes.ResourceExhausted {
		t.Fatalf("TestService/UnaryCall(_, _) = _, %v, want _, error code: %s", err, codes.ResourceExhausted)
	}

	// Test for unary RPC send.
	req.Payload = largePayload
	req.ResponseSize = int32(smallSize)
	if _, err := tc.UnaryCall(ctx, req); err == nil || status.Code(err) != codes.ResourceExhausted {
		t.Fatalf("TestService/UnaryCall(_, _) = _, %v, want _, error code: %s", err, codes.ResourceExhausted)
	}

	// Test for streaming RPC recv.
	stream, err = tc.FullDuplexCall(te2.ctx)
	respParam[0].Size = int32(largeSize)
	sreq.Payload = smallPayload
	if err != nil {
		t.Fatalf("%v.FullDuplexCall(_) = _, %v, want <nil>", tc, err)
	}
	if err = stream.Send(sreq); err != nil {
		t.Fatalf("%v.Send(%v) = %v, want <nil>", stream, sreq, err)
	}
	if _, err = stream.Recv(); err == nil || status.Code(err) != codes.ResourceExhausted {
		t.Fatalf("%v.Recv() = _, %v, want _, error code: %s", stream, err, codes.ResourceExhausted)
	}

	// Test for streaming RPC send.
	respParam[0].Size = int32(smallSize)
	sreq.Payload = largePayload
	stream, err = tc.FullDuplexCall(te2.ctx)
	if err != nil {
		t.Fatalf("%v.FullDuplexCall(_) = _, %v, want <nil>", tc, err)
	}
	if err = stream.Send(sreq); err == nil || status.Code(err) != codes.ResourceExhausted {
		t.Fatalf("%v.Send(%v) = %v, want _, error code: %s", stream, sreq, err, codes.ResourceExhausted)
	}

	// Case3: Client API set maxReqSize to 4096 (send), maxRespSize to 4096 (recv). Sc sets maxReqSize to 2048 (send), maxRespSize to 2048 (recv).
	te3 := testServiceConfigSetup(t, e)
	te3.resolverScheme = r.Scheme()
	te3.maxClientReceiveMsgSize = newInt(4096)
	te3.maxClientSendMsgSize = newInt(4096)

	te3.startServer(&testServer{security: e.security})
	defer te3.tearDown()

	cc3 := te3.clientConn(grpc.WithResolvers(r))
	r.UpdateState(resolver.State{Addresses: []resolver.Address{{Addr: te3.srvAddr}}, ServiceConfig: sc})
	tc = testgrpc.NewTestServiceClient(cc3)

	for {
		if cc3.GetMethodConfig("/grpc.testing.TestService/FullDuplexCall").MaxReqSize != nil {
			break
		}
		time.Sleep(time.Millisecond)
	}

	// Test for unary RPC recv.
	req.Payload = smallPayload
	req.ResponseSize = int32(largeSize)

	if _, err = tc.UnaryCall(ctx, req, grpc.WaitForReady(true)); err != nil {
		t.Fatalf("TestService/UnaryCall(_, _) = _, %v, want <nil>", err)
	}

	req.ResponseSize = int32(extraLargeSize)
	if _, err := tc.UnaryCall(ctx, req); err == nil || status.Code(err) != codes.ResourceExhausted {
		t.Fatalf("TestService/UnaryCall(_, _) = _, %v, want _, error code: %s", err, codes.ResourceExhausted)
	}

	// Test for unary RPC send.
	req.Payload = largePayload
	req.ResponseSize = int32(smallSize)
	if _, err := tc.UnaryCall(ctx, req); err != nil {
		t.Fatalf("TestService/UnaryCall(_, _) = _, %v, want <nil>", err)
	}

	req.Payload = extraLargePayload
	if _, err = tc.UnaryCall(ctx, req); err == nil || status.Code(err) != codes.ResourceExhausted {
		t.Fatalf("TestService/UnaryCall(_, _) = _, %v, want _, error code: %s", err, codes.ResourceExhausted)
	}

	// Test for streaming RPC recv.
	stream, err = tc.FullDuplexCall(te3.ctx)
	if err != nil {
		t.Fatalf("%v.FullDuplexCall(_) = _, %v, want <nil>", tc, err)
	}
	respParam[0].Size = int32(largeSize)
	sreq.Payload = smallPayload

	if err = stream.Send(sreq); err != nil {
		t.Fatalf("%v.Send(%v) = %v, want <nil>", stream, sreq, err)
	}
	if _, err = stream.Recv(); err != nil {
		t.Fatalf("%v.Recv() = _, %v, want <nil>", stream, err)
	}

	respParam[0].Size = int32(extraLargeSize)

	if err = stream.Send(sreq); err != nil {
		t.Fatalf("%v.Send(%v) = %v, want <nil>", stream, sreq, err)
	}
	if _, err = stream.Recv(); err == nil || status.Code(err) != codes.ResourceExhausted {
		t.Fatalf("%v.Recv() = _, %v, want _, error code: %s", stream, err, codes.ResourceExhausted)
	}

	// Test for streaming RPC send.
	respParam[0].Size = int32(smallSize)
	sreq.Payload = largePayload
	stream, err = tc.FullDuplexCall(te3.ctx)
	if err != nil {
		t.Fatalf("%v.FullDuplexCall(_) = _, %v, want <nil>", tc, err)
	}
	if err := stream.Send(sreq); err != nil {
		t.Fatalf("%v.Send(%v) = %v, want <nil>", stream, sreq, err)
	}
	sreq.Payload = extraLargePayload
	if err := stream.Send(sreq); err == nil || status.Code(err) != codes.ResourceExhausted {
		t.Fatalf("%v.Send(%v) = %v, want _, error code: %s", stream, sreq, err, codes.ResourceExhausted)
	}
}

// Reading from a streaming RPC may fail with context canceled if timeout was
// set by service config (https://github.com/grpc/grpc-go/issues/1818). This
// test makes sure read from streaming RPC doesn't fail in this case.
func (s) TestStreamingRPCWithTimeoutInServiceConfigRecv(t *testing.T) {
	te := testServiceConfigSetup(t, tcpClearRREnv)
	te.startServer(&testServer{security: tcpClearRREnv.security})
	defer te.tearDown()
	r := manual.NewBuilderWithScheme("whatever")

	te.resolverScheme = r.Scheme()
	cc := te.clientConn(grpc.WithResolvers(r))
	tc := testgrpc.NewTestServiceClient(cc)

	r.UpdateState(resolver.State{
		Addresses: []resolver.Address{{Addr: te.srvAddr}},
		ServiceConfig: parseServiceConfig(t, r, `{
	    "methodConfig": [
	        {
	            "name": [
	                {
	                    "service": "grpc.testing.TestService",
	                    "method": "FullDuplexCall"
	                }
	            ],
	            "waitForReady": true,
	            "timeout": "10s"
	        }
	    ]
	}`)})
	// Make sure service config has been processed by grpc.
	for {
		if cc.GetMethodConfig("/grpc.testing.TestService/FullDuplexCall").Timeout != nil {
			break
		}
		time.Sleep(time.Millisecond)
	}

	ctx, cancel := context.WithTimeout(context.Background(), defaultTestTimeout)
	defer cancel()
	stream, err := tc.FullDuplexCall(ctx, grpc.WaitForReady(true))
	if err != nil {
		t.Fatalf("TestService/FullDuplexCall(_) = _, %v, want <nil>", err)
	}

	payload, err := newPayload(testpb.PayloadType_COMPRESSABLE, 0)
	if err != nil {
		t.Fatalf("failed to newPayload: %v", err)
	}
	req := &testpb.StreamingOutputCallRequest{
		ResponseType:       testpb.PayloadType_COMPRESSABLE,
		ResponseParameters: []*testpb.ResponseParameters{{Size: 0}},
		Payload:            payload,
	}
	if err := stream.Send(req); err != nil {
		t.Fatalf("stream.Send(%v) = %v, want <nil>", req, err)
	}
	stream.CloseSend()
	time.Sleep(time.Second)
	// Sleep 1 second before recv to make sure the final status is received
	// before the recv.
	if _, err := stream.Recv(); err != nil {
		t.Fatalf("stream.Recv = _, %v, want _, <nil>", err)
	}
	// Keep reading to drain the stream.
	for {
		if _, err := stream.Recv(); err != nil {
			break
		}
	}
}

func (s) TestPreloaderClientSend(t *testing.T) {
	for _, e := range listTestEnv() {
		testPreloaderClientSend(t, e)
	}
}

func testPreloaderClientSend(t *testing.T, e env) {
	te := newTest(t, e)
	te.userAgent = testAppUA
	te.declareLogNoise(
		"Failed to dial : context canceled; please retry.",
	)
	te.startServer(&testServer{security: e.security})

	defer te.tearDown()
	tc := testgrpc.NewTestServiceClient(te.clientConn())

	// Test for streaming RPC recv.
	// Set context for send with proper RPC Information
	stream, err := tc.FullDuplexCall(te.ctx, grpc.UseCompressor("gzip"))
	if err != nil {
		t.Fatalf("%v.FullDuplexCall(_) = _, %v, want <nil>", tc, err)
	}
	var index int
	for index < len(reqSizes) {
		respParam := []*testpb.ResponseParameters{
			{
				Size: int32(respSizes[index]),
			},
		}

		payload, err := newPayload(testpb.PayloadType_COMPRESSABLE, int32(reqSizes[index]))
		if err != nil {
			t.Fatal(err)
		}

		req := &testpb.StreamingOutputCallRequest{
			ResponseType:       testpb.PayloadType_COMPRESSABLE,
			ResponseParameters: respParam,
			Payload:            payload,
		}
		preparedMsg := &grpc.PreparedMsg{}
		err = preparedMsg.Encode(stream, req)
		if err != nil {
			t.Fatalf("PrepareMsg failed for size %d : %v", reqSizes[index], err)
		}
		if err := stream.SendMsg(preparedMsg); err != nil {
			t.Fatalf("%v.Send(%v) = %v, want <nil>", stream, req, err)
		}
		reply, err := stream.Recv()
		if err != nil {
			t.Fatalf("%v.Recv() = %v, want <nil>", stream, err)
		}
		pt := reply.GetPayload().GetType()
		if pt != testpb.PayloadType_COMPRESSABLE {
			t.Fatalf("Got the reply of type %d, want %d", pt, testpb.PayloadType_COMPRESSABLE)
		}
		size := len(reply.GetPayload().GetBody())
		if size != int(respSizes[index]) {
			t.Fatalf("Got reply body of length %d, want %d", size, respSizes[index])
		}
		index++
	}
	if err := stream.CloseSend(); err != nil {
		t.Fatalf("%v.CloseSend() got %v, want %v", stream, err, nil)
	}
	if _, err := stream.Recv(); err != io.EOF {
		t.Fatalf("%v failed to complele the ping pong test: %v", stream, err)
	}
}

func (s) TestPreloaderSenderSend(t *testing.T) {
	ss := &stubserver.StubServer{
		FullDuplexCallF: func(stream testgrpc.TestService_FullDuplexCallServer) error {
			for i := 0; i < 10; i++ {
				preparedMsg := &grpc.PreparedMsg{}
				err := preparedMsg.Encode(stream, &testpb.StreamingOutputCallResponse{
					Payload: &testpb.Payload{
						Body: []byte{'0' + uint8(i)},
					},
				})
				if err != nil {
					return err
				}
				stream.SendMsg(preparedMsg)
			}
			return nil
		},
	}
	if err := ss.Start(nil); err != nil {
		t.Fatalf("Error starting endpoint server: %v", err)
	}
	defer ss.Stop()

	ctx, cancel := context.WithTimeout(context.Background(), defaultTestTimeout)
	defer cancel()

	stream, err := ss.Client.FullDuplexCall(ctx)
	if err != nil {
		t.Fatalf("ss.Client.EmptyCall(_, _) = _, %v; want _, nil", err)
	}

	var ngot int
	var buf bytes.Buffer
	for {
		reply, err := stream.Recv()
		if err == io.EOF {
			break
		}
		if err != nil {
			t.Fatal(err)
		}
		ngot++
		if buf.Len() > 0 {
			buf.WriteByte(',')
		}
		buf.Write(reply.GetPayload().GetBody())
	}
	if want := 10; ngot != want {
		t.Errorf("Got %d replies, want %d", ngot, want)
	}
	if got, want := buf.String(), "0,1,2,3,4,5,6,7,8,9"; got != want {
		t.Errorf("Got replies %q; want %q", got, want)
	}
}

func (s) TestMaxMsgSizeClientDefault(t *testing.T) {
	for _, e := range listTestEnv() {
		testMaxMsgSizeClientDefault(t, e)
	}
}

func testMaxMsgSizeClientDefault(t *testing.T, e env) {
	te := newTest(t, e)
	te.userAgent = testAppUA
	te.declareLogNoise(
		"Failed to dial : context canceled; please retry.",
	)
	te.startServer(&testServer{security: e.security})

	defer te.tearDown()
	tc := testgrpc.NewTestServiceClient(te.clientConn())

	const smallSize = 1
	const largeSize = 4 * 1024 * 1024
	smallPayload, err := newPayload(testpb.PayloadType_COMPRESSABLE, smallSize)
	if err != nil {
		t.Fatal(err)
	}
	req := &testpb.SimpleRequest{
		ResponseType: testpb.PayloadType_COMPRESSABLE,
		ResponseSize: int32(largeSize),
		Payload:      smallPayload,
	}

	ctx, cancel := context.WithTimeout(context.Background(), defaultTestTimeout)
	defer cancel()
	// Test for unary RPC recv.
	if _, err := tc.UnaryCall(ctx, req); err == nil || status.Code(err) != codes.ResourceExhausted {
		t.Fatalf("TestService/UnaryCall(_, _) = _, %v, want _, error code: %s", err, codes.ResourceExhausted)
	}

	respParam := []*testpb.ResponseParameters{
		{
			Size: int32(largeSize),
		},
	}
	sreq := &testpb.StreamingOutputCallRequest{
		ResponseType:       testpb.PayloadType_COMPRESSABLE,
		ResponseParameters: respParam,
		Payload:            smallPayload,
	}

	// Test for streaming RPC recv.
	stream, err := tc.FullDuplexCall(te.ctx)
	if err != nil {
		t.Fatalf("%v.FullDuplexCall(_) = _, %v, want <nil>", tc, err)
	}
	if err := stream.Send(sreq); err != nil {
		t.Fatalf("%v.Send(%v) = %v, want <nil>", stream, sreq, err)
	}
	if _, err := stream.Recv(); err == nil || status.Code(err) != codes.ResourceExhausted {
		t.Fatalf("%v.Recv() = _, %v, want _, error code: %s", stream, err, codes.ResourceExhausted)
	}
}

func (s) TestMaxMsgSizeClientAPI(t *testing.T) {
	for _, e := range listTestEnv() {
		testMaxMsgSizeClientAPI(t, e)
	}
}

func testMaxMsgSizeClientAPI(t *testing.T, e env) {
	te := newTest(t, e)
	te.userAgent = testAppUA
	// To avoid error on server side.
	te.maxServerSendMsgSize = newInt(5 * 1024 * 1024)
	te.maxClientReceiveMsgSize = newInt(1024)
	te.maxClientSendMsgSize = newInt(1024)
	te.declareLogNoise(
		"Failed to dial : context canceled; please retry.",
	)
	te.startServer(&testServer{security: e.security})

	defer te.tearDown()
	tc := testgrpc.NewTestServiceClient(te.clientConn())

	const smallSize = 1
	const largeSize = 1024
	smallPayload, err := newPayload(testpb.PayloadType_COMPRESSABLE, smallSize)
	if err != nil {
		t.Fatal(err)
	}

	largePayload, err := newPayload(testpb.PayloadType_COMPRESSABLE, largeSize)
	if err != nil {
		t.Fatal(err)
	}
	req := &testpb.SimpleRequest{
		ResponseType: testpb.PayloadType_COMPRESSABLE,
		ResponseSize: int32(largeSize),
		Payload:      smallPayload,
	}

	ctx, cancel := context.WithTimeout(context.Background(), defaultTestTimeout)
	defer cancel()
	// Test for unary RPC recv.
	if _, err := tc.UnaryCall(ctx, req); err == nil || status.Code(err) != codes.ResourceExhausted {
		t.Fatalf("TestService/UnaryCall(_, _) = _, %v, want _, error code: %s", err, codes.ResourceExhausted)
	}

	// Test for unary RPC send.
	req.Payload = largePayload
	req.ResponseSize = int32(smallSize)
	if _, err := tc.UnaryCall(ctx, req); err == nil || status.Code(err) != codes.ResourceExhausted {
		t.Fatalf("TestService/UnaryCall(_, _) = _, %v, want _, error code: %s", err, codes.ResourceExhausted)
	}

	respParam := []*testpb.ResponseParameters{
		{
			Size: int32(largeSize),
		},
	}
	sreq := &testpb.StreamingOutputCallRequest{
		ResponseType:       testpb.PayloadType_COMPRESSABLE,
		ResponseParameters: respParam,
		Payload:            smallPayload,
	}

	// Test for streaming RPC recv.
	stream, err := tc.FullDuplexCall(te.ctx)
	if err != nil {
		t.Fatalf("%v.FullDuplexCall(_) = _, %v, want <nil>", tc, err)
	}
	if err := stream.Send(sreq); err != nil {
		t.Fatalf("%v.Send(%v) = %v, want <nil>", stream, sreq, err)
	}
	if _, err := stream.Recv(); err == nil || status.Code(err) != codes.ResourceExhausted {
		t.Fatalf("%v.Recv() = _, %v, want _, error code: %s", stream, err, codes.ResourceExhausted)
	}

	// Test for streaming RPC send.
	respParam[0].Size = int32(smallSize)
	sreq.Payload = largePayload
	stream, err = tc.FullDuplexCall(te.ctx)
	if err != nil {
		t.Fatalf("%v.FullDuplexCall(_) = _, %v, want <nil>", tc, err)
	}
	if err := stream.Send(sreq); err == nil || status.Code(err) != codes.ResourceExhausted {
		t.Fatalf("%v.Send(%v) = %v, want _, error code: %s", stream, sreq, err, codes.ResourceExhausted)
	}
}

func (s) TestMaxMsgSizeServerAPI(t *testing.T) {
	for _, e := range listTestEnv() {
		testMaxMsgSizeServerAPI(t, e)
	}
}

func testMaxMsgSizeServerAPI(t *testing.T, e env) {
	te := newTest(t, e)
	te.userAgent = testAppUA
	te.maxServerReceiveMsgSize = newInt(1024)
	te.maxServerSendMsgSize = newInt(1024)
	te.declareLogNoise(
		"Failed to dial : context canceled; please retry.",
	)
	te.startServer(&testServer{security: e.security})

	defer te.tearDown()
	tc := testgrpc.NewTestServiceClient(te.clientConn())

	const smallSize = 1
	const largeSize = 1024
	smallPayload, err := newPayload(testpb.PayloadType_COMPRESSABLE, smallSize)
	if err != nil {
		t.Fatal(err)
	}

	largePayload, err := newPayload(testpb.PayloadType_COMPRESSABLE, largeSize)
	if err != nil {
		t.Fatal(err)
	}
	req := &testpb.SimpleRequest{
		ResponseType: testpb.PayloadType_COMPRESSABLE,
		ResponseSize: int32(largeSize),
		Payload:      smallPayload,
	}

	ctx, cancel := context.WithTimeout(context.Background(), defaultTestTimeout)
	defer cancel()
	// Test for unary RPC send.
	if _, err := tc.UnaryCall(ctx, req); err == nil || status.Code(err) != codes.ResourceExhausted {
		t.Fatalf("TestService/UnaryCall(_, _) = _, %v, want _, error code: %s", err, codes.ResourceExhausted)
	}

	// Test for unary RPC recv.
	req.Payload = largePayload
	req.ResponseSize = int32(smallSize)
	if _, err := tc.UnaryCall(ctx, req); err == nil || status.Code(err) != codes.ResourceExhausted {
		t.Fatalf("TestService/UnaryCall(_, _) = _, %v, want _, error code: %s", err, codes.ResourceExhausted)
	}

	respParam := []*testpb.ResponseParameters{
		{
			Size: int32(largeSize),
		},
	}
	sreq := &testpb.StreamingOutputCallRequest{
		ResponseType:       testpb.PayloadType_COMPRESSABLE,
		ResponseParameters: respParam,
		Payload:            smallPayload,
	}

	// Test for streaming RPC send.
	stream, err := tc.FullDuplexCall(te.ctx)
	if err != nil {
		t.Fatalf("%v.FullDuplexCall(_) = _, %v, want <nil>", tc, err)
	}
	if err := stream.Send(sreq); err != nil {
		t.Fatalf("%v.Send(%v) = %v, want <nil>", stream, sreq, err)
	}
	if _, err := stream.Recv(); err == nil || status.Code(err) != codes.ResourceExhausted {
		t.Fatalf("%v.Recv() = _, %v, want _, error code: %s", stream, err, codes.ResourceExhausted)
	}

	// Test for streaming RPC recv.
	respParam[0].Size = int32(smallSize)
	sreq.Payload = largePayload
	stream, err = tc.FullDuplexCall(te.ctx)
	if err != nil {
		t.Fatalf("%v.FullDuplexCall(_) = _, %v, want <nil>", tc, err)
	}
	if err := stream.Send(sreq); err != nil {
		t.Fatalf("%v.Send(%v) = %v, want <nil>", stream, sreq, err)
	}
	if _, err := stream.Recv(); err == nil || status.Code(err) != codes.ResourceExhausted {
		t.Fatalf("%v.Recv() = _, %v, want _, error code: %s", stream, err, codes.ResourceExhausted)
	}
}

func (s) TestTap(t *testing.T) {
	for _, e := range listTestEnv() {
		if e.name == "handler-tls" {
			continue
		}
		testTap(t, e)
	}
}

type myTap struct {
	cnt int
}

func (t *myTap) handle(ctx context.Context, info *tap.Info) (context.Context, error) {
	if info != nil {
		switch info.FullMethodName {
		case "/grpc.testing.TestService/EmptyCall":
			t.cnt++

			if vals := info.Header.Get("return-error"); len(vals) > 0 && vals[0] == "true" {
				return nil, status.Errorf(codes.Unknown, "tap error")
			}
		case "/grpc.testing.TestService/UnaryCall":
			return nil, fmt.Errorf("tap error")
		case "/grpc.testing.TestService/FullDuplexCall":
			return nil, status.Errorf(codes.FailedPrecondition, "test custom error")
		}
	}
	return ctx, nil
}

func testTap(t *testing.T, e env) {
	te := newTest(t, e)
	te.userAgent = testAppUA
	ttap := &myTap{}
	te.tapHandle = ttap.handle
	te.startServer(&testServer{security: e.security})
	defer te.tearDown()

	cc := te.clientConn()
	tc := testgrpc.NewTestServiceClient(cc)
	ctx, cancel := context.WithTimeout(context.Background(), defaultTestTimeout)
	defer cancel()

	if _, err := tc.EmptyCall(ctx, &testpb.Empty{}); err != nil {
		t.Fatalf("TestService/EmptyCall(_, _) = _, %v, want _, <nil>", err)
	}
	if ttap.cnt != 1 {
		t.Fatalf("Get the count in ttap %d, want 1", ttap.cnt)
	}

	if _, err := tc.EmptyCall(metadata.AppendToOutgoingContext(ctx, "return-error", "false"), &testpb.Empty{}); err != nil {
		t.Fatalf("TestService/EmptyCall(_, _) = _, %v, want _, <nil>", err)
	}
	if ttap.cnt != 2 {
		t.Fatalf("Get the count in ttap %d, want 2", ttap.cnt)
	}

	if _, err := tc.EmptyCall(metadata.AppendToOutgoingContext(ctx, "return-error", "true"), &testpb.Empty{}); status.Code(err) != codes.Unknown {
		t.Fatalf("TestService/EmptyCall(_, _) = _, %v, want _, %s", err, codes.Unknown)
	}
	if ttap.cnt != 3 {
		t.Fatalf("Get the count in ttap %d, want 3", ttap.cnt)
	}

	payload, err := newPayload(testpb.PayloadType_COMPRESSABLE, 31)
	if err != nil {
		t.Fatal(err)
	}

	req := &testpb.SimpleRequest{
		ResponseType: testpb.PayloadType_COMPRESSABLE,
		ResponseSize: 45,
		Payload:      payload,
	}
	if _, err := tc.UnaryCall(ctx, req); status.Code(err) != codes.PermissionDenied {
		t.Fatalf("TestService/UnaryCall(_, _) = _, %v, want _, %s", err, codes.PermissionDenied)
	}
	str, err := tc.FullDuplexCall(ctx)
	if err != nil {
		t.Fatalf("Unexpected error creating stream: %v", err)
	}
	if _, err := str.Recv(); status.Code(err) != codes.FailedPrecondition {
		t.Fatalf("FullDuplexCall Recv() = _, %v, want _, %s", err, codes.FailedPrecondition)
	}
}

func (s) TestEmptyUnaryWithUserAgent(t *testing.T) {
	for _, e := range listTestEnv() {
		testEmptyUnaryWithUserAgent(t, e)
	}
}

func testEmptyUnaryWithUserAgent(t *testing.T, e env) {
	te := newTest(t, e)
	te.userAgent = testAppUA
	te.startServer(&testServer{security: e.security})
	defer te.tearDown()

	cc := te.clientConn()
	tc := testgrpc.NewTestServiceClient(cc)
	var header metadata.MD
	ctx, cancel := context.WithTimeout(context.Background(), defaultTestTimeout)
	defer cancel()
	reply, err := tc.EmptyCall(ctx, &testpb.Empty{}, grpc.Header(&header))
	if err != nil || !proto.Equal(&testpb.Empty{}, reply) {
		t.Fatalf("TestService/EmptyCall(_, _) = %v, %v, want %v, <nil>", reply, err, &testpb.Empty{})
	}
	if v, ok := header["ua"]; !ok || !strings.HasPrefix(v[0], testAppUA) {
		t.Fatalf("header[\"ua\"] = %q, %t, want string with prefix %q, true", v, ok, testAppUA)
	}

	te.srv.Stop()
}

func (s) TestFailedEmptyUnary(t *testing.T) {
	for _, e := range listTestEnv() {
		if e.name == "handler-tls" {
			// This test covers status details, but
			// Grpc-Status-Details-Bin is not support in handler_server.
			continue
		}
		testFailedEmptyUnary(t, e)
	}
}

func testFailedEmptyUnary(t *testing.T, e env) {
	te := newTest(t, e)
	te.userAgent = failAppUA
	te.startServer(&testServer{security: e.security})
	defer te.tearDown()
	tc := testgrpc.NewTestServiceClient(te.clientConn())

	ctx, cancel := context.WithTimeout(context.Background(), defaultTestTimeout)
	defer cancel()
	ctx = metadata.NewOutgoingContext(ctx, testMetadata)
	wantErr := detailedError
	if _, err := tc.EmptyCall(ctx, &testpb.Empty{}); !testutils.StatusErrEqual(err, wantErr) {
		t.Fatalf("TestService/EmptyCall(_, _) = _, %v, want _, %v", err, wantErr)
	}
}

func (s) TestLargeUnary(t *testing.T) {
	for _, e := range listTestEnv() {
		testLargeUnary(t, e)
	}
}

func testLargeUnary(t *testing.T, e env) {
	te := newTest(t, e)
	te.startServer(&testServer{security: e.security})
	defer te.tearDown()
	tc := testgrpc.NewTestServiceClient(te.clientConn())

	const argSize = 271828
	const respSize = 314159

	payload, err := newPayload(testpb.PayloadType_COMPRESSABLE, argSize)
	if err != nil {
		t.Fatal(err)
	}

	req := &testpb.SimpleRequest{
		ResponseType: testpb.PayloadType_COMPRESSABLE,
		ResponseSize: respSize,
		Payload:      payload,
	}

	ctx, cancel := context.WithTimeout(context.Background(), defaultTestTimeout)
	defer cancel()
	reply, err := tc.UnaryCall(ctx, req)
	if err != nil {
		t.Fatalf("TestService/UnaryCall(_, _) = _, %v, want _, <nil>", err)
	}
	pt := reply.GetPayload().GetType()
	ps := len(reply.GetPayload().GetBody())
	if pt != testpb.PayloadType_COMPRESSABLE || ps != respSize {
		t.Fatalf("Got the reply with type %d len %d; want %d, %d", pt, ps, testpb.PayloadType_COMPRESSABLE, respSize)
	}
}

// Test backward-compatibility API for setting msg size limit.
func (s) TestExceedMsgLimit(t *testing.T) {
	for _, e := range listTestEnv() {
		testExceedMsgLimit(t, e)
	}
}

func testExceedMsgLimit(t *testing.T, e env) {
	te := newTest(t, e)
	maxMsgSize := 1024
	te.maxServerMsgSize, te.maxClientMsgSize = newInt(maxMsgSize), newInt(maxMsgSize)
	te.startServer(&testServer{security: e.security})
	defer te.tearDown()
	tc := testgrpc.NewTestServiceClient(te.clientConn())

	largeSize := int32(maxMsgSize + 1)
	const smallSize = 1

	largePayload, err := newPayload(testpb.PayloadType_COMPRESSABLE, largeSize)
	if err != nil {
		t.Fatal(err)
	}
	smallPayload, err := newPayload(testpb.PayloadType_COMPRESSABLE, smallSize)
	if err != nil {
		t.Fatal(err)
	}

	// Make sure the server cannot receive a unary RPC of largeSize.
	req := &testpb.SimpleRequest{
		ResponseType: testpb.PayloadType_COMPRESSABLE,
		ResponseSize: smallSize,
		Payload:      largePayload,
	}

	ctx, cancel := context.WithTimeout(context.Background(), defaultTestTimeout)
	defer cancel()
	if _, err := tc.UnaryCall(ctx, req); err == nil || status.Code(err) != codes.ResourceExhausted {
		t.Fatalf("TestService/UnaryCall(_, _) = _, %v, want _, error code: %s", err, codes.ResourceExhausted)
	}
	// Make sure the client cannot receive a unary RPC of largeSize.
	req.ResponseSize = largeSize
	req.Payload = smallPayload
	if _, err := tc.UnaryCall(ctx, req); err == nil || status.Code(err) != codes.ResourceExhausted {
		t.Fatalf("TestService/UnaryCall(_, _) = _, %v, want _, error code: %s", err, codes.ResourceExhausted)
	}

	// Make sure the server cannot receive a streaming RPC of largeSize.
	stream, err := tc.FullDuplexCall(te.ctx)
	if err != nil {
		t.Fatalf("%v.FullDuplexCall(_) = _, %v, want <nil>", tc, err)
	}
	respParam := []*testpb.ResponseParameters{
		{
			Size: 1,
		},
	}

	sreq := &testpb.StreamingOutputCallRequest{
		ResponseType:       testpb.PayloadType_COMPRESSABLE,
		ResponseParameters: respParam,
		Payload:            largePayload,
	}
	if err := stream.Send(sreq); err != nil {
		t.Fatalf("%v.Send(%v) = %v, want <nil>", stream, sreq, err)
	}
	if _, err := stream.Recv(); err == nil || status.Code(err) != codes.ResourceExhausted {
		t.Fatalf("%v.Recv() = _, %v, want _, error code: %s", stream, err, codes.ResourceExhausted)
	}

	// Test on client side for streaming RPC.
	stream, err = tc.FullDuplexCall(te.ctx)
	if err != nil {
		t.Fatalf("%v.FullDuplexCall(_) = _, %v, want <nil>", tc, err)
	}
	respParam[0].Size = largeSize
	sreq.Payload = smallPayload
	if err := stream.Send(sreq); err != nil {
		t.Fatalf("%v.Send(%v) = %v, want <nil>", stream, sreq, err)
	}
	if _, err := stream.Recv(); err == nil || status.Code(err) != codes.ResourceExhausted {
		t.Fatalf("%v.Recv() = _, %v, want _, error code: %s", stream, err, codes.ResourceExhausted)
	}
}

func (s) TestPeerClientSide(t *testing.T) {
	for _, e := range listTestEnv() {
		testPeerClientSide(t, e)
	}
}

func testPeerClientSide(t *testing.T, e env) {
	te := newTest(t, e)
	te.userAgent = testAppUA
	te.startServer(&testServer{security: e.security})
	defer te.tearDown()
	tc := testgrpc.NewTestServiceClient(te.clientConn())
	peer := new(peer.Peer)
	ctx, cancel := context.WithTimeout(context.Background(), defaultTestTimeout)
	defer cancel()
	if _, err := tc.EmptyCall(ctx, &testpb.Empty{}, grpc.Peer(peer), grpc.WaitForReady(true)); err != nil {
		t.Fatalf("TestService/EmptyCall(_, _) = _, %v, want _, <nil>", err)
	}
	pa := peer.Addr.String()
	if e.network == "unix" {
		if pa != te.srvAddr {
			t.Fatalf("peer.Addr = %v, want %v", pa, te.srvAddr)
		}
		return
	}
	_, pp, err := net.SplitHostPort(pa)
	if err != nil {
		t.Fatalf("Failed to parse address from peer.")
	}
	_, sp, err := net.SplitHostPort(te.srvAddr)
	if err != nil {
		t.Fatalf("Failed to parse address of test server.")
	}
	if pp != sp {
		t.Fatalf("peer.Addr = localhost:%v, want localhost:%v", pp, sp)
	}
}

// TestPeerNegative tests that if call fails setting peer
// doesn't cause a segmentation fault.
// issue#1141 https://github.com/grpc/grpc-go/issues/1141
func (s) TestPeerNegative(t *testing.T) {
	for _, e := range listTestEnv() {
		testPeerNegative(t, e)
	}
}

func testPeerNegative(t *testing.T, e env) {
	te := newTest(t, e)
	te.startServer(&testServer{security: e.security})
	defer te.tearDown()

	cc := te.clientConn()
	tc := testgrpc.NewTestServiceClient(cc)
	peer := new(peer.Peer)
	ctx, cancel := context.WithTimeout(context.Background(), defaultTestTimeout)
	cancel()
	tc.EmptyCall(ctx, &testpb.Empty{}, grpc.Peer(peer))
}

func (s) TestPeerFailedRPC(t *testing.T) {
	for _, e := range listTestEnv() {
		testPeerFailedRPC(t, e)
	}
}

func testPeerFailedRPC(t *testing.T, e env) {
	te := newTest(t, e)
	te.maxServerReceiveMsgSize = newInt(1 * 1024)
	te.startServer(&testServer{security: e.security})

	defer te.tearDown()
	tc := testgrpc.NewTestServiceClient(te.clientConn())

	ctx, cancel := context.WithTimeout(context.Background(), defaultTestTimeout)
	defer cancel()
	// first make a successful request to the server
	if _, err := tc.EmptyCall(ctx, &testpb.Empty{}); err != nil {
		t.Fatalf("TestService/EmptyCall(_, _) = _, %v, want _, <nil>", err)
	}

	// make a second request that will be rejected by the server
	const largeSize = 5 * 1024
	largePayload, err := newPayload(testpb.PayloadType_COMPRESSABLE, largeSize)
	if err != nil {
		t.Fatal(err)
	}
	req := &testpb.SimpleRequest{
		ResponseType: testpb.PayloadType_COMPRESSABLE,
		Payload:      largePayload,
	}

	peer := new(peer.Peer)
	if _, err := tc.UnaryCall(ctx, req, grpc.Peer(peer)); err == nil || status.Code(err) != codes.ResourceExhausted {
		t.Fatalf("TestService/UnaryCall(_, _) = _, %v, want _, error code: %s", err, codes.ResourceExhausted)
	} else {
		pa := peer.Addr.String()
		if e.network == "unix" {
			if pa != te.srvAddr {
				t.Fatalf("peer.Addr = %v, want %v", pa, te.srvAddr)
			}
			return
		}
		_, pp, err := net.SplitHostPort(pa)
		if err != nil {
			t.Fatalf("Failed to parse address from peer.")
		}
		_, sp, err := net.SplitHostPort(te.srvAddr)
		if err != nil {
			t.Fatalf("Failed to parse address of test server.")
		}
		if pp != sp {
			t.Fatalf("peer.Addr = localhost:%v, want localhost:%v", pp, sp)
		}
	}
}

func (s) TestMetadataUnaryRPC(t *testing.T) {
	for _, e := range listTestEnv() {
		testMetadataUnaryRPC(t, e)
	}
}

func testMetadataUnaryRPC(t *testing.T, e env) {
	te := newTest(t, e)
	te.startServer(&testServer{security: e.security})
	defer te.tearDown()
	tc := testgrpc.NewTestServiceClient(te.clientConn())

	const argSize = 2718
	const respSize = 314

	payload, err := newPayload(testpb.PayloadType_COMPRESSABLE, argSize)
	if err != nil {
		t.Fatal(err)
	}

	req := &testpb.SimpleRequest{
		ResponseType: testpb.PayloadType_COMPRESSABLE,
		ResponseSize: respSize,
		Payload:      payload,
	}
	var header, trailer metadata.MD
	ctx, cancel := context.WithTimeout(context.Background(), defaultTestTimeout)
	defer cancel()
	ctx = metadata.NewOutgoingContext(ctx, testMetadata)
	if _, err := tc.UnaryCall(ctx, req, grpc.Header(&header), grpc.Trailer(&trailer)); err != nil {
		t.Fatalf("TestService.UnaryCall(%v, _, _, _) = _, %v; want _, <nil>", ctx, err)
	}
	// Ignore optional response headers that Servers may set:
	if header != nil {
		delete(header, "trailer") // RFC 2616 says server SHOULD (but optional) declare trailers
		delete(header, "date")    // the Date header is also optional
		delete(header, "user-agent")
		delete(header, "content-type")
		delete(header, "grpc-accept-encoding")
	}
	if !reflect.DeepEqual(header, testMetadata) {
		t.Fatalf("Received header metadata %v, want %v", header, testMetadata)
	}
	if !reflect.DeepEqual(trailer, testTrailerMetadata) {
		t.Fatalf("Received trailer metadata %v, want %v", trailer, testTrailerMetadata)
	}
}

func (s) TestMetadataOrderUnaryRPC(t *testing.T) {
	for _, e := range listTestEnv() {
		testMetadataOrderUnaryRPC(t, e)
	}
}

func testMetadataOrderUnaryRPC(t *testing.T, e env) {
	te := newTest(t, e)
	te.startServer(&testServer{security: e.security})
	defer te.tearDown()
	tc := testgrpc.NewTestServiceClient(te.clientConn())

	ctx, cancel := context.WithTimeout(context.Background(), defaultTestTimeout)
	defer cancel()
	ctx = metadata.NewOutgoingContext(ctx, testMetadata)
	ctx = metadata.AppendToOutgoingContext(ctx, "key1", "value2")
	ctx = metadata.AppendToOutgoingContext(ctx, "key1", "value3")

	// using Join to built expected metadata instead of FromOutgoingContext
	newMetadata := metadata.Join(testMetadata, metadata.Pairs("key1", "value2", "key1", "value3"))

	var header metadata.MD
	if _, err := tc.UnaryCall(ctx, &testpb.SimpleRequest{}, grpc.Header(&header)); err != nil {
		t.Fatal(err)
	}

	// Ignore optional response headers that Servers may set:
	if header != nil {
		delete(header, "trailer") // RFC 2616 says server SHOULD (but optional) declare trailers
		delete(header, "date")    // the Date header is also optional
		delete(header, "user-agent")
		delete(header, "content-type")
		delete(header, "grpc-accept-encoding")
	}

	if !reflect.DeepEqual(header, newMetadata) {
		t.Fatalf("Received header metadata %v, want %v", header, newMetadata)
	}
}

func (s) TestMultipleSetTrailerUnaryRPC(t *testing.T) {
	for _, e := range listTestEnv() {
		testMultipleSetTrailerUnaryRPC(t, e)
	}
}

func testMultipleSetTrailerUnaryRPC(t *testing.T, e env) {
	te := newTest(t, e)
	te.startServer(&testServer{security: e.security, multipleSetTrailer: true})
	defer te.tearDown()
	tc := testgrpc.NewTestServiceClient(te.clientConn())

	const (
		argSize  = 1
		respSize = 1
	)
	payload, err := newPayload(testpb.PayloadType_COMPRESSABLE, argSize)
	if err != nil {
		t.Fatal(err)
	}

	req := &testpb.SimpleRequest{
		ResponseType: testpb.PayloadType_COMPRESSABLE,
		ResponseSize: respSize,
		Payload:      payload,
	}
	var trailer metadata.MD
	ctx, cancel := context.WithTimeout(context.Background(), defaultTestTimeout)
	defer cancel()
	ctx = metadata.NewOutgoingContext(ctx, testMetadata)
	if _, err := tc.UnaryCall(ctx, req, grpc.Trailer(&trailer), grpc.WaitForReady(true)); err != nil {
		t.Fatalf("TestService.UnaryCall(%v, _, _, _) = _, %v; want _, <nil>", ctx, err)
	}
	expectedTrailer := metadata.Join(testTrailerMetadata, testTrailerMetadata2)
	if !reflect.DeepEqual(trailer, expectedTrailer) {
		t.Fatalf("Received trailer metadata %v, want %v", trailer, expectedTrailer)
	}
}

func (s) TestMultipleSetTrailerStreamingRPC(t *testing.T) {
	for _, e := range listTestEnv() {
		testMultipleSetTrailerStreamingRPC(t, e)
	}
}

func testMultipleSetTrailerStreamingRPC(t *testing.T, e env) {
	te := newTest(t, e)
	te.startServer(&testServer{security: e.security, multipleSetTrailer: true})
	defer te.tearDown()
	tc := testgrpc.NewTestServiceClient(te.clientConn())

	ctx, cancel := context.WithTimeout(context.Background(), defaultTestTimeout)
	defer cancel()
	ctx = metadata.NewOutgoingContext(ctx, testMetadata)
	stream, err := tc.FullDuplexCall(ctx, grpc.WaitForReady(true))
	if err != nil {
		t.Fatalf("%v.FullDuplexCall(_) = _, %v, want <nil>", tc, err)
	}
	if err := stream.CloseSend(); err != nil {
		t.Fatalf("%v.CloseSend() got %v, want %v", stream, err, nil)
	}
	if _, err := stream.Recv(); err != io.EOF {
		t.Fatalf("%v failed to complele the FullDuplexCall: %v", stream, err)
	}

	trailer := stream.Trailer()
	expectedTrailer := metadata.Join(testTrailerMetadata, testTrailerMetadata2)
	if !reflect.DeepEqual(trailer, expectedTrailer) {
		t.Fatalf("Received trailer metadata %v, want %v", trailer, expectedTrailer)
	}
}

func (s) TestSetAndSendHeaderUnaryRPC(t *testing.T) {
	for _, e := range listTestEnv() {
		if e.name == "handler-tls" {
			continue
		}
		testSetAndSendHeaderUnaryRPC(t, e)
	}
}

// To test header metadata is sent on SendHeader().
func testSetAndSendHeaderUnaryRPC(t *testing.T, e env) {
	te := newTest(t, e)
	te.startServer(&testServer{security: e.security, setAndSendHeader: true})
	defer te.tearDown()
	tc := testgrpc.NewTestServiceClient(te.clientConn())

	const (
		argSize  = 1
		respSize = 1
	)
	payload, err := newPayload(testpb.PayloadType_COMPRESSABLE, argSize)
	if err != nil {
		t.Fatal(err)
	}

	req := &testpb.SimpleRequest{
		ResponseType: testpb.PayloadType_COMPRESSABLE,
		ResponseSize: respSize,
		Payload:      payload,
	}
	var header metadata.MD
	ctx, cancel := context.WithTimeout(context.Background(), defaultTestTimeout)
	defer cancel()
	ctx = metadata.NewOutgoingContext(ctx, testMetadata)
	if _, err := tc.UnaryCall(ctx, req, grpc.Header(&header), grpc.WaitForReady(true)); err != nil {
		t.Fatalf("TestService.UnaryCall(%v, _, _, _) = _, %v; want _, <nil>", ctx, err)
	}
	delete(header, "user-agent")
	delete(header, "content-type")
	delete(header, "grpc-accept-encoding")

	expectedHeader := metadata.Join(testMetadata, testMetadata2)
	if !reflect.DeepEqual(header, expectedHeader) {
		t.Fatalf("Received header metadata %v, want %v", header, expectedHeader)
	}
}

func (s) TestMultipleSetHeaderUnaryRPC(t *testing.T) {
	for _, e := range listTestEnv() {
		if e.name == "handler-tls" {
			continue
		}
		testMultipleSetHeaderUnaryRPC(t, e)
	}
}

// To test header metadata is sent when sending response.
func testMultipleSetHeaderUnaryRPC(t *testing.T, e env) {
	te := newTest(t, e)
	te.startServer(&testServer{security: e.security, setHeaderOnly: true})
	defer te.tearDown()
	tc := testgrpc.NewTestServiceClient(te.clientConn())

	const (
		argSize  = 1
		respSize = 1
	)
	payload, err := newPayload(testpb.PayloadType_COMPRESSABLE, argSize)
	if err != nil {
		t.Fatal(err)
	}

	req := &testpb.SimpleRequest{
		ResponseType: testpb.PayloadType_COMPRESSABLE,
		ResponseSize: respSize,
		Payload:      payload,
	}

	var header metadata.MD
	ctx, cancel := context.WithTimeout(context.Background(), defaultTestTimeout)
	defer cancel()
	ctx = metadata.NewOutgoingContext(ctx, testMetadata)
	if _, err := tc.UnaryCall(ctx, req, grpc.Header(&header), grpc.WaitForReady(true)); err != nil {
		t.Fatalf("TestService.UnaryCall(%v, _, _, _) = _, %v; want _, <nil>", ctx, err)
	}
	delete(header, "user-agent")
	delete(header, "content-type")
	delete(header, "grpc-accept-encoding")
	expectedHeader := metadata.Join(testMetadata, testMetadata2)
	if !reflect.DeepEqual(header, expectedHeader) {
		t.Fatalf("Received header metadata %v, want %v", header, expectedHeader)
	}
}

func (s) TestMultipleSetHeaderUnaryRPCError(t *testing.T) {
	for _, e := range listTestEnv() {
		if e.name == "handler-tls" {
			continue
		}
		testMultipleSetHeaderUnaryRPCError(t, e)
	}
}

// To test header metadata is sent when sending status.
func testMultipleSetHeaderUnaryRPCError(t *testing.T, e env) {
	te := newTest(t, e)
	te.startServer(&testServer{security: e.security, setHeaderOnly: true})
	defer te.tearDown()
	tc := testgrpc.NewTestServiceClient(te.clientConn())

	const (
		argSize  = 1
		respSize = -1 // Invalid respSize to make RPC fail.
	)
	payload, err := newPayload(testpb.PayloadType_COMPRESSABLE, argSize)
	if err != nil {
		t.Fatal(err)
	}

	req := &testpb.SimpleRequest{
		ResponseType: testpb.PayloadType_COMPRESSABLE,
		ResponseSize: respSize,
		Payload:      payload,
	}
	var header metadata.MD
	ctx, cancel := context.WithTimeout(context.Background(), defaultTestTimeout)
	defer cancel()
	ctx = metadata.NewOutgoingContext(ctx, testMetadata)
	if _, err := tc.UnaryCall(ctx, req, grpc.Header(&header), grpc.WaitForReady(true)); err == nil {
		t.Fatalf("TestService.UnaryCall(%v, _, _, _) = _, %v; want _, <non-nil>", ctx, err)
	}
	delete(header, "user-agent")
	delete(header, "content-type")
	delete(header, "grpc-accept-encoding")
	expectedHeader := metadata.Join(testMetadata, testMetadata2)
	if !reflect.DeepEqual(header, expectedHeader) {
		t.Fatalf("Received header metadata %v, want %v", header, expectedHeader)
	}
}

func (s) TestSetAndSendHeaderStreamingRPC(t *testing.T) {
	for _, e := range listTestEnv() {
		if e.name == "handler-tls" {
			continue
		}
		testSetAndSendHeaderStreamingRPC(t, e)
	}
}

// To test header metadata is sent on SendHeader().
func testSetAndSendHeaderStreamingRPC(t *testing.T, e env) {
	te := newTest(t, e)
	te.startServer(&testServer{security: e.security, setAndSendHeader: true})
	defer te.tearDown()
	tc := testgrpc.NewTestServiceClient(te.clientConn())

	ctx, cancel := context.WithTimeout(context.Background(), defaultTestTimeout)
	defer cancel()
	ctx = metadata.NewOutgoingContext(ctx, testMetadata)
	stream, err := tc.FullDuplexCall(ctx)
	if err != nil {
		t.Fatalf("%v.FullDuplexCall(_) = _, %v, want <nil>", tc, err)
	}
	if err := stream.CloseSend(); err != nil {
		t.Fatalf("%v.CloseSend() got %v, want %v", stream, err, nil)
	}
	if _, err := stream.Recv(); err != io.EOF {
		t.Fatalf("%v failed to complele the FullDuplexCall: %v", stream, err)
	}

	header, err := stream.Header()
	if err != nil {
		t.Fatalf("%v.Header() = _, %v, want _, <nil>", stream, err)
	}
	delete(header, "user-agent")
	delete(header, "content-type")
	delete(header, "grpc-accept-encoding")
	expectedHeader := metadata.Join(testMetadata, testMetadata2)
	if !reflect.DeepEqual(header, expectedHeader) {
		t.Fatalf("Received header metadata %v, want %v", header, expectedHeader)
	}
}

func (s) TestMultipleSetHeaderStreamingRPC(t *testing.T) {
	for _, e := range listTestEnv() {
		if e.name == "handler-tls" {
			continue
		}
		testMultipleSetHeaderStreamingRPC(t, e)
	}
}

// To test header metadata is sent when sending response.
func testMultipleSetHeaderStreamingRPC(t *testing.T, e env) {
	te := newTest(t, e)
	te.startServer(&testServer{security: e.security, setHeaderOnly: true})
	defer te.tearDown()
	tc := testgrpc.NewTestServiceClient(te.clientConn())

	const (
		argSize  = 1
		respSize = 1
	)
	ctx, cancel := context.WithTimeout(context.Background(), defaultTestTimeout)
	defer cancel()
	ctx = metadata.NewOutgoingContext(ctx, testMetadata)
	stream, err := tc.FullDuplexCall(ctx)
	if err != nil {
		t.Fatalf("%v.FullDuplexCall(_) = _, %v, want <nil>", tc, err)
	}

	payload, err := newPayload(testpb.PayloadType_COMPRESSABLE, argSize)
	if err != nil {
		t.Fatal(err)
	}

	req := &testpb.StreamingOutputCallRequest{
		ResponseType: testpb.PayloadType_COMPRESSABLE,
		ResponseParameters: []*testpb.ResponseParameters{
			{Size: respSize},
		},
		Payload: payload,
	}
	if err := stream.Send(req); err != nil {
		t.Fatalf("%v.Send(%v) = %v, want <nil>", stream, req, err)
	}
	if _, err := stream.Recv(); err != nil {
		t.Fatalf("%v.Recv() = %v, want <nil>", stream, err)
	}
	if err := stream.CloseSend(); err != nil {
		t.Fatalf("%v.CloseSend() got %v, want %v", stream, err, nil)
	}
	if _, err := stream.Recv(); err != io.EOF {
		t.Fatalf("%v failed to complele the FullDuplexCall: %v", stream, err)
	}

	header, err := stream.Header()
	if err != nil {
		t.Fatalf("%v.Header() = _, %v, want _, <nil>", stream, err)
	}
	delete(header, "user-agent")
	delete(header, "content-type")
	delete(header, "grpc-accept-encoding")
	expectedHeader := metadata.Join(testMetadata, testMetadata2)
	if !reflect.DeepEqual(header, expectedHeader) {
		t.Fatalf("Received header metadata %v, want %v", header, expectedHeader)
	}

}

func (s) TestMultipleSetHeaderStreamingRPCError(t *testing.T) {
	for _, e := range listTestEnv() {
		if e.name == "handler-tls" {
			continue
		}
		testMultipleSetHeaderStreamingRPCError(t, e)
	}
}

// To test header metadata is sent when sending status.
func testMultipleSetHeaderStreamingRPCError(t *testing.T, e env) {
	te := newTest(t, e)
	te.startServer(&testServer{security: e.security, setHeaderOnly: true})
	defer te.tearDown()
	tc := testgrpc.NewTestServiceClient(te.clientConn())

	const (
		argSize  = 1
		respSize = -1
	)
	ctx, cancel := context.WithTimeout(context.Background(), defaultTestTimeout)
	defer cancel()
	ctx = metadata.NewOutgoingContext(ctx, testMetadata)
	stream, err := tc.FullDuplexCall(ctx)
	if err != nil {
		t.Fatalf("%v.FullDuplexCall(_) = _, %v, want <nil>", tc, err)
	}

	payload, err := newPayload(testpb.PayloadType_COMPRESSABLE, argSize)
	if err != nil {
		t.Fatal(err)
	}

	req := &testpb.StreamingOutputCallRequest{
		ResponseType: testpb.PayloadType_COMPRESSABLE,
		ResponseParameters: []*testpb.ResponseParameters{
			{Size: respSize},
		},
		Payload: payload,
	}
	if err := stream.Send(req); err != nil {
		t.Fatalf("%v.Send(%v) = %v, want <nil>", stream, req, err)
	}
	if _, err := stream.Recv(); err == nil {
		t.Fatalf("%v.Recv() = %v, want <non-nil>", stream, err)
	}

	header, err := stream.Header()
	if err != nil {
		t.Fatalf("%v.Header() = _, %v, want _, <nil>", stream, err)
	}
	delete(header, "user-agent")
	delete(header, "content-type")
	delete(header, "grpc-accept-encoding")
	expectedHeader := metadata.Join(testMetadata, testMetadata2)
	if !reflect.DeepEqual(header, expectedHeader) {
		t.Fatalf("Received header metadata %v, want %v", header, expectedHeader)
	}
	if err := stream.CloseSend(); err != nil {
		t.Fatalf("%v.CloseSend() got %v, want %v", stream, err, nil)
	}
}

// TestMalformedHTTP2Metadata verifies the returned error when the client
// sends an illegal metadata.
func (s) TestMalformedHTTP2Metadata(t *testing.T) {
	for _, e := range listTestEnv() {
		if e.name == "handler-tls" {
			// Failed with "server stops accepting new RPCs".
			// Server stops accepting new RPCs when the client sends an illegal http2 header.
			continue
		}
		testMalformedHTTP2Metadata(t, e)
	}
}

func testMalformedHTTP2Metadata(t *testing.T, e env) {
	te := newTest(t, e)
	te.startServer(&testServer{security: e.security})
	defer te.tearDown()
	tc := testgrpc.NewTestServiceClient(te.clientConn())

	payload, err := newPayload(testpb.PayloadType_COMPRESSABLE, 2718)
	if err != nil {
		t.Fatal(err)
	}

	req := &testpb.SimpleRequest{
		ResponseType: testpb.PayloadType_COMPRESSABLE,
		ResponseSize: 314,
		Payload:      payload,
	}
	ctx, cancel := context.WithTimeout(context.Background(), defaultTestTimeout)
	defer cancel()
	ctx = metadata.NewOutgoingContext(ctx, malformedHTTP2Metadata)
	if _, err := tc.UnaryCall(ctx, req); status.Code(err) != codes.Internal {
		t.Fatalf("TestService.UnaryCall(%v, _) = _, %v; want _, %s", ctx, err, codes.Internal)
	}
}

// Tests that the client transparently retries correctly when receiving a
// RST_STREAM with code REFUSED_STREAM.
func (s) TestTransparentRetry(t *testing.T) {
	testCases := []struct {
		failFast bool
		errCode  codes.Code
	}{{
		// success attempt: 1, (stream ID 1)
	}, {
		// success attempt: 2, (stream IDs 3, 5)
	}, {
		// no success attempt (stream IDs 7, 9)
		errCode: codes.Unavailable,
	}, {
		// success attempt: 1 (stream ID 11),
		failFast: true,
	}, {
		// success attempt: 2 (stream IDs 13, 15),
		failFast: true,
	}, {
		// no success attempt (stream IDs 17, 19)
		failFast: true,
		errCode:  codes.Unavailable,
	}}

	lis, err := net.Listen("tcp", "localhost:0")
	if err != nil {
		t.Fatalf("Failed to listen. Err: %v", err)
	}
	defer lis.Close()
	server := &httpServer{
		responses: []httpServerResponse{{
			trailers: [][]string{{
				":status", "200",
				"content-type", "application/grpc",
				"grpc-status", "0",
			}},
		}},
		refuseStream: func(i uint32) bool {
			switch i {
			case 1, 5, 11, 15: // these stream IDs succeed
				return false
			}
			return true // these are refused
		},
	}
	server.start(t, lis)
	cc, err := grpc.NewClient(lis.Addr().String(), grpc.WithTransportCredentials(insecure.NewCredentials()))
	if err != nil {
		t.Fatalf("failed to create a client for the server: %v", err)
	}
	defer cc.Close()

	ctx, cancel := context.WithTimeout(context.Background(), defaultTestTimeout)
	defer cancel()

	client := testgrpc.NewTestServiceClient(cc)

	for i, tc := range testCases {
		stream, err := client.FullDuplexCall(ctx)
		if err != nil {
			t.Fatalf("error creating stream due to err: %v", err)
		}
		code := func(err error) codes.Code {
			if err == io.EOF {
				return codes.OK
			}
			return status.Code(err)
		}
		if _, err := stream.Recv(); code(err) != tc.errCode {
			t.Fatalf("%v: stream.Recv() = _, %v, want error code: %v", i, err, tc.errCode)
		}

	}
}

func (s) TestCancel(t *testing.T) {
	for _, e := range listTestEnv() {
		t.Run(e.name, func(t *testing.T) {
			testCancel(t, e)
		})
	}
}

func testCancel(t *testing.T, e env) {
	te := newTest(t, e)
	te.declareLogNoise("grpc: the client connection is closing; please retry")
	te.startServer(&testServer{security: e.security, unaryCallSleepTime: time.Second})
	defer te.tearDown()

	cc := te.clientConn()
	tc := testgrpc.NewTestServiceClient(cc)

	const argSize = 2718
	const respSize = 314

	payload, err := newPayload(testpb.PayloadType_COMPRESSABLE, argSize)
	if err != nil {
		t.Fatal(err)
	}

	req := &testpb.SimpleRequest{
		ResponseType: testpb.PayloadType_COMPRESSABLE,
		ResponseSize: respSize,
		Payload:      payload,
	}
	ctx, cancel := context.WithTimeout(context.Background(), defaultTestTimeout)
	time.AfterFunc(1*time.Millisecond, cancel)
	if r, err := tc.UnaryCall(ctx, req); status.Code(err) != codes.Canceled {
		t.Fatalf("TestService/UnaryCall(_, _) = %v, %v; want _, error code: %s", r, err, codes.Canceled)
	}
	awaitNewConnLogOutput()
}

func (s) TestCancelNoIO(t *testing.T) {
	for _, e := range listTestEnv() {
		testCancelNoIO(t, e)
	}
}

func testCancelNoIO(t *testing.T, e env) {
	te := newTest(t, e)
	te.declareLogNoise("http2Client.notifyError got notified that the client transport was broken")
	te.maxStream = 1 // Only allows 1 live stream per server transport.
	te.startServer(&testServer{security: e.security})
	defer te.tearDown()

	cc := te.clientConn()
	tc := testgrpc.NewTestServiceClient(cc)

	// Start one blocked RPC for which we'll never send streaming
	// input. This will consume the 1 maximum concurrent streams,
	// causing future RPCs to hang.
	ctx, cancelFirst := context.WithTimeout(context.Background(), defaultTestTimeout)
	_, err := tc.StreamingInputCall(ctx)
	if err != nil {
		t.Fatalf("%v.StreamingInputCall(_) = _, %v, want _, <nil>", tc, err)
	}

	// Loop until the ClientConn receives the initial settings
	// frame from the server, notifying it about the maximum
	// concurrent streams. We know when it's received it because
	// an RPC will fail with codes.DeadlineExceeded instead of
	// succeeding.
	// TODO(bradfitz): add internal test hook for this (Issue 534)
	for {
		ctx, cancelSecond := context.WithTimeout(context.Background(), defaultTestShortTimeout)
		_, err := tc.StreamingInputCall(ctx)
		cancelSecond()
		if err == nil {
			continue
		}
		if status.Code(err) == codes.DeadlineExceeded {
			break
		}
		t.Fatalf("%v.StreamingInputCall(_) = _, %v, want _, %s", tc, err, codes.DeadlineExceeded)
	}
	// If there are any RPCs in flight before the client receives
	// the max streams setting, let them be expired.
	// TODO(bradfitz): add internal test hook for this (Issue 534)
	time.Sleep(50 * time.Millisecond)

	go func() {
		time.Sleep(50 * time.Millisecond)
		cancelFirst()
	}()

	// This should be blocked until the 1st is canceled, then succeed.
	ctx, cancelThird := context.WithTimeout(context.Background(), defaultTestShortTimeout)
	if _, err := tc.StreamingInputCall(ctx); err != nil {
		t.Errorf("%v.StreamingInputCall(_) = _, %v, want _, <nil>", tc, err)
	}
	cancelThird()
}

// The following tests the gRPC streaming RPC implementations.
// TODO(zhaoq): Have better coverage on error cases.
var (
	reqSizes  = []int{27182, 8, 1828, 45904}
	respSizes = []int{31415, 9, 2653, 58979}
)

func (s) TestNoService(t *testing.T) {
	for _, e := range listTestEnv() {
		testNoService(t, e)
	}
}

func testNoService(t *testing.T, e env) {
	te := newTest(t, e)
	te.startServer(nil)
	defer te.tearDown()

	cc := te.clientConn()
	tc := testgrpc.NewTestServiceClient(cc)

	stream, err := tc.FullDuplexCall(te.ctx, grpc.WaitForReady(true))
	if err != nil {
		t.Fatalf("%v.FullDuplexCall(_) = _, %v, want <nil>", tc, err)
	}
	if _, err := stream.Recv(); status.Code(err) != codes.Unimplemented {
		t.Fatalf("stream.Recv() = _, %v, want _, error code %s", err, codes.Unimplemented)
	}
}

func (s) TestPingPong(t *testing.T) {
	for _, e := range listTestEnv() {
		testPingPong(t, e)
	}
}

func testPingPong(t *testing.T, e env) {
	te := newTest(t, e)
	te.startServer(&testServer{security: e.security})
	defer te.tearDown()
	tc := testgrpc.NewTestServiceClient(te.clientConn())

	stream, err := tc.FullDuplexCall(te.ctx)
	if err != nil {
		t.Fatalf("%v.FullDuplexCall(_) = _, %v, want <nil>", tc, err)
	}
	var index int
	for index < len(reqSizes) {
		respParam := []*testpb.ResponseParameters{
			{
				Size: int32(respSizes[index]),
			},
		}

		payload, err := newPayload(testpb.PayloadType_COMPRESSABLE, int32(reqSizes[index]))
		if err != nil {
			t.Fatal(err)
		}

		req := &testpb.StreamingOutputCallRequest{
			ResponseType:       testpb.PayloadType_COMPRESSABLE,
			ResponseParameters: respParam,
			Payload:            payload,
		}
		if err := stream.Send(req); err != nil {
			t.Fatalf("%v.Send(%v) = %v, want <nil>", stream, req, err)
		}
		reply, err := stream.Recv()
		if err != nil {
			t.Fatalf("%v.Recv() = %v, want <nil>", stream, err)
		}
		pt := reply.GetPayload().GetType()
		if pt != testpb.PayloadType_COMPRESSABLE {
			t.Fatalf("Got the reply of type %d, want %d", pt, testpb.PayloadType_COMPRESSABLE)
		}
		size := len(reply.GetPayload().GetBody())
		if size != int(respSizes[index]) {
			t.Fatalf("Got reply body of length %d, want %d", size, respSizes[index])
		}
		index++
	}
	if err := stream.CloseSend(); err != nil {
		t.Fatalf("%v.CloseSend() got %v, want %v", stream, err, nil)
	}
	if _, err := stream.Recv(); err != io.EOF {
		t.Fatalf("%v failed to complele the ping pong test: %v", stream, err)
	}
}

func (s) TestMetadataStreamingRPC(t *testing.T) {
	for _, e := range listTestEnv() {
		testMetadataStreamingRPC(t, e)
	}
}

func testMetadataStreamingRPC(t *testing.T, e env) {
	te := newTest(t, e)
	te.startServer(&testServer{security: e.security})
	defer te.tearDown()
	tc := testgrpc.NewTestServiceClient(te.clientConn())

	ctx := metadata.NewOutgoingContext(te.ctx, testMetadata)
	stream, err := tc.FullDuplexCall(ctx)
	if err != nil {
		t.Fatalf("%v.FullDuplexCall(_) = _, %v, want <nil>", tc, err)
	}
	go func() {
		headerMD, err := stream.Header()
		if e.security == "tls" {
			delete(headerMD, "transport_security_type")
		}
		delete(headerMD, "trailer") // ignore if present
		delete(headerMD, "user-agent")
		delete(headerMD, "content-type")
		delete(headerMD, "grpc-accept-encoding")
		if err != nil || !reflect.DeepEqual(testMetadata, headerMD) {
			t.Errorf("#1 %v.Header() = %v, %v, want %v, <nil>", stream, headerMD, err, testMetadata)
		}
		// test the cached value.
		headerMD, err = stream.Header()
		delete(headerMD, "trailer") // ignore if present
		delete(headerMD, "user-agent")
		delete(headerMD, "content-type")
		delete(headerMD, "grpc-accept-encoding")
		if err != nil || !reflect.DeepEqual(testMetadata, headerMD) {
			t.Errorf("#2 %v.Header() = %v, %v, want %v, <nil>", stream, headerMD, err, testMetadata)
		}
		err = func() error {
			for index := 0; index < len(reqSizes); index++ {
				respParam := []*testpb.ResponseParameters{
					{
						Size: int32(respSizes[index]),
					},
				}

				payload, err := newPayload(testpb.PayloadType_COMPRESSABLE, int32(reqSizes[index]))
				if err != nil {
					return err
				}

				req := &testpb.StreamingOutputCallRequest{
					ResponseType:       testpb.PayloadType_COMPRESSABLE,
					ResponseParameters: respParam,
					Payload:            payload,
				}
				if err := stream.Send(req); err != nil {
					return fmt.Errorf("%v.Send(%v) = %v, want <nil>", stream, req, err)
				}
			}
			return nil
		}()
		// Tell the server we're done sending args.
		stream.CloseSend()
		if err != nil {
			t.Error(err)
		}
	}()
	for {
		if _, err := stream.Recv(); err != nil {
			break
		}
	}
	trailerMD := stream.Trailer()
	if !reflect.DeepEqual(testTrailerMetadata, trailerMD) {
		t.Fatalf("%v.Trailer() = %v, want %v", stream, trailerMD, testTrailerMetadata)
	}
}

func (s) TestServerStreaming(t *testing.T) {
	for _, e := range listTestEnv() {
		testServerStreaming(t, e)
	}
}

func testServerStreaming(t *testing.T, e env) {
	te := newTest(t, e)
	te.startServer(&testServer{security: e.security})
	defer te.tearDown()
	tc := testgrpc.NewTestServiceClient(te.clientConn())

	respParam := make([]*testpb.ResponseParameters, len(respSizes))
	for i, s := range respSizes {
		respParam[i] = &testpb.ResponseParameters{
			Size: int32(s),
		}
	}
	req := &testpb.StreamingOutputCallRequest{
		ResponseType:       testpb.PayloadType_COMPRESSABLE,
		ResponseParameters: respParam,
	}

	ctx, cancel := context.WithTimeout(context.Background(), defaultTestTimeout)
	defer cancel()
	stream, err := tc.StreamingOutputCall(ctx, req)
	if err != nil {
		t.Fatalf("%v.StreamingOutputCall(_) = _, %v, want <nil>", tc, err)
	}
	var rpcStatus error
	var respCnt int
	var index int
	for {
		reply, err := stream.Recv()
		if err != nil {
			rpcStatus = err
			break
		}
		pt := reply.GetPayload().GetType()
		if pt != testpb.PayloadType_COMPRESSABLE {
			t.Fatalf("Got the reply of type %d, want %d", pt, testpb.PayloadType_COMPRESSABLE)
		}
		size := len(reply.GetPayload().GetBody())
		if size != int(respSizes[index]) {
			t.Fatalf("Got reply body of length %d, want %d", size, respSizes[index])
		}
		index++
		respCnt++
	}
	if rpcStatus != io.EOF {
		t.Fatalf("Failed to finish the server streaming rpc: %v, want <EOF>", rpcStatus)
	}
	if respCnt != len(respSizes) {
		t.Fatalf("Got %d reply, want %d", len(respSizes), respCnt)
	}
}

func (s) TestFailedServerStreaming(t *testing.T) {
	for _, e := range listTestEnv() {
		testFailedServerStreaming(t, e)
	}
}

func testFailedServerStreaming(t *testing.T, e env) {
	te := newTest(t, e)
	te.userAgent = failAppUA
	te.startServer(&testServer{security: e.security})
	defer te.tearDown()
	tc := testgrpc.NewTestServiceClient(te.clientConn())

	respParam := make([]*testpb.ResponseParameters, len(respSizes))
	for i, s := range respSizes {
		respParam[i] = &testpb.ResponseParameters{
			Size: int32(s),
		}
	}
	req := &testpb.StreamingOutputCallRequest{
		ResponseType:       testpb.PayloadType_COMPRESSABLE,
		ResponseParameters: respParam,
	}
	ctx := metadata.NewOutgoingContext(te.ctx, testMetadata)
	stream, err := tc.StreamingOutputCall(ctx, req)
	if err != nil {
		t.Fatalf("%v.StreamingOutputCall(_) = _, %v, want <nil>", tc, err)
	}
	wantErr := status.Error(codes.DataLoss, "error for testing: "+failAppUA)
	if _, err := stream.Recv(); !equalError(err, wantErr) {
		t.Fatalf("%v.Recv() = _, %v, want _, %v", stream, err, wantErr)
	}
}

func equalError(x, y error) bool {
	return x == y || (x != nil && y != nil && x.Error() == y.Error())
}

// concurrentSendServer is a TestServiceServer whose
// StreamingOutputCall makes ten serial Send calls, sending payloads
// "0".."9", inclusive.  TestServerStreamingConcurrent verifies they
// were received in the correct order, and that there were no races.
//
// All other TestServiceServer methods crash if called.
type concurrentSendServer struct {
	testgrpc.TestServiceServer
}

func (s concurrentSendServer) StreamingOutputCall(_ *testpb.StreamingOutputCallRequest, stream testgrpc.TestService_StreamingOutputCallServer) error {
	for i := 0; i < 10; i++ {
		stream.Send(&testpb.StreamingOutputCallResponse{
			Payload: &testpb.Payload{
				Body: []byte{'0' + uint8(i)},
			},
		})
	}
	return nil
}

// Tests doing a bunch of concurrent streaming output calls.
func (s) TestServerStreamingConcurrent(t *testing.T) {
	for _, e := range listTestEnv() {
		testServerStreamingConcurrent(t, e)
	}
}

func testServerStreamingConcurrent(t *testing.T, e env) {
	te := newTest(t, e)
	te.startServer(concurrentSendServer{})
	defer te.tearDown()

	cc := te.clientConn()
	tc := testgrpc.NewTestServiceClient(cc)

	doStreamingCall := func() {
		req := &testpb.StreamingOutputCallRequest{}
		ctx, cancel := context.WithTimeout(context.Background(), defaultTestTimeout)
		defer cancel()
		stream, err := tc.StreamingOutputCall(ctx, req)
		if err != nil {
			t.Errorf("%v.StreamingOutputCall(_) = _, %v, want <nil>", tc, err)
			return
		}
		var ngot int
		var buf bytes.Buffer
		for {
			reply, err := stream.Recv()
			if err == io.EOF {
				break
			}
			if err != nil {
				t.Fatal(err)
			}
			ngot++
			if buf.Len() > 0 {
				buf.WriteByte(',')
			}
			buf.Write(reply.GetPayload().GetBody())
		}
		if want := 10; ngot != want {
			t.Errorf("Got %d replies, want %d", ngot, want)
		}
		if got, want := buf.String(), "0,1,2,3,4,5,6,7,8,9"; got != want {
			t.Errorf("Got replies %q; want %q", got, want)
		}
	}

	var wg sync.WaitGroup
	for i := 0; i < 20; i++ {
		wg.Add(1)
		go func() {
			defer wg.Done()
			doStreamingCall()
		}()
	}
	wg.Wait()

}

func generatePayloadSizes() [][]int {
	reqSizes := [][]int{
		{27182, 8, 1828, 45904},
	}

	num8KPayloads := 1024
	eightKPayloads := []int{}
	for i := 0; i < num8KPayloads; i++ {
		eightKPayloads = append(eightKPayloads, (1 << 13))
	}
	reqSizes = append(reqSizes, eightKPayloads)

	num2MPayloads := 8
	twoMPayloads := []int{}
	for i := 0; i < num2MPayloads; i++ {
		twoMPayloads = append(twoMPayloads, (1 << 21))
	}
	reqSizes = append(reqSizes, twoMPayloads)

	return reqSizes
}

func (s) TestClientStreaming(t *testing.T) {
	for _, s := range generatePayloadSizes() {
		for _, e := range listTestEnv() {
			testClientStreaming(t, e, s)
		}
	}
}

func testClientStreaming(t *testing.T, e env, sizes []int) {
	te := newTest(t, e)
	te.startServer(&testServer{security: e.security})
	defer te.tearDown()
	tc := testgrpc.NewTestServiceClient(te.clientConn())

	ctx, cancel := context.WithTimeout(te.ctx, defaultTestTimeout)
	defer cancel()
	stream, err := tc.StreamingInputCall(ctx)
	if err != nil {
		t.Fatalf("%v.StreamingInputCall(_) = _, %v, want <nil>", tc, err)
	}

	var sum int
	for _, s := range sizes {
		payload, err := newPayload(testpb.PayloadType_COMPRESSABLE, int32(s))
		if err != nil {
			t.Fatal(err)
		}

		req := &testpb.StreamingInputCallRequest{
			Payload: payload,
		}
		if err := stream.Send(req); err != nil {
			t.Fatalf("%v.Send(_) = %v, want <nil>", stream, err)
		}
		sum += s
	}
	reply, err := stream.CloseAndRecv()
	if err != nil {
		t.Fatalf("%v.CloseAndRecv() got error %v, want %v", stream, err, nil)
	}
	if reply.GetAggregatedPayloadSize() != int32(sum) {
		t.Fatalf("%v.CloseAndRecv().GetAggregatePayloadSize() = %v; want %v", stream, reply.GetAggregatedPayloadSize(), sum)
	}
}

func (s) TestClientStreamingError(t *testing.T) {
	for _, e := range listTestEnv() {
		if e.name == "handler-tls" {
			continue
		}
		testClientStreamingError(t, e)
	}
}

func testClientStreamingError(t *testing.T, e env) {
	te := newTest(t, e)
	te.startServer(&testServer{security: e.security, earlyFail: true})
	defer te.tearDown()
	tc := testgrpc.NewTestServiceClient(te.clientConn())

	stream, err := tc.StreamingInputCall(te.ctx)
	if err != nil {
		t.Fatalf("%v.StreamingInputCall(_) = _, %v, want <nil>", tc, err)
	}
	payload, err := newPayload(testpb.PayloadType_COMPRESSABLE, 1)
	if err != nil {
		t.Fatal(err)
	}

	req := &testpb.StreamingInputCallRequest{
		Payload: payload,
	}
	// The 1st request should go through.
	if err := stream.Send(req); err != nil {
		t.Fatalf("%v.Send(%v) = %v, want <nil>", stream, req, err)
	}
	for {
		if err := stream.Send(req); err != io.EOF {
			continue
		}
		if _, err := stream.CloseAndRecv(); status.Code(err) != codes.NotFound {
			t.Fatalf("%v.CloseAndRecv() = %v, want error %s", stream, err, codes.NotFound)
		}
		break
	}
}

// Tests that a client receives a cardinality violation error for client-streaming
// RPCs if the server doesn't send a message before returning status OK.
func (s) TestClientStreamingCardinalityViolation_ServerHandlerMissingSendAndClose(t *testing.T) {
	// TODO : https://github.com/grpc/grpc-go/issues/8119 - remove `t.Skip()`
	// after this is fixed.
	t.Skip()
	ss := &stubserver.StubServer{
		StreamingInputCallF: func(_ testgrpc.TestService_StreamingInputCallServer) error {
			// Returning status OK without sending a response message.This is a
			// cardinality violation.
			return nil
		},
	}
	if err := ss.Start(nil); err != nil {
		t.Fatalf("Error starting endpoint server: %v", err)
	}
	defer ss.Stop()

	ctx, cancel := context.WithTimeout(context.Background(), defaultTestTimeout)
	defer cancel()

	stream, err := ss.Client.StreamingInputCall(ctx)
	if err != nil {
		t.Fatalf(".StreamingInputCall(_) = _, %v, want <nil>", err)
	}

	_, err = stream.CloseAndRecv()
	if err == nil {
		t.Fatalf("stream.CloseAndRecv() = %v, want an error", err)
	}
	if status.Code(err) != codes.Internal {
		t.Fatalf("stream.CloseAndRecv() = %v, want error %s", err, codes.Internal)
	}
}

// Tests that the server can continue to receive messages after calling SendAndClose. Although
// this is unexpected, we retain it for backward compatibility.
func (s) TestClientStreaming_ServerHandlerRecvAfterSendAndClose(t *testing.T) {
	ss := stubserver.StubServer{
		StreamingInputCallF: func(stream testgrpc.TestService_StreamingInputCallServer) error {
			if err := stream.SendAndClose(&testpb.StreamingInputCallResponse{}); err != nil {
				t.Errorf("stream.SendAndClose(_) = %v, want <nil>", err)
			}
			if resp, err := stream.Recv(); err != nil || !proto.Equal(resp, &testpb.StreamingInputCallRequest{}) {
				t.Errorf("stream.Recv() = %s, %v, want non-nil empty response, <nil>", resp, err)
			}
			return nil
		},
	}
	if err := ss.Start(nil); err != nil {
		t.Fatal("Error starting server:", err)
	}
	defer ss.Stop()

	ctx, cancel := context.WithTimeout(context.Background(), defaultTestTimeout)
	defer cancel()
	stream, err := ss.Client.StreamingInputCall(ctx)
	if err != nil {
		t.Fatalf(".StreamingInputCall(_) = _, %v, want <nil>", err)
	}
	if err := stream.Send(&testpb.StreamingInputCallRequest{}); err != nil {
		t.Fatalf("stream.Send(_) = %v, want <nil>", err)
	}
	if resp, err := stream.CloseAndRecv(); err != nil || !proto.Equal(resp, &testpb.StreamingInputCallResponse{}) {
		t.Fatalf("stream.CloseSend() = %v , %v, want non-nil empty response, <nil>", resp, err)
	}
}

// Tests that Recv() on client streaming client blocks till the server handler
// returns even after calling SendAndClose from the server handler.
func (s) TestClientStreaming_RecvWaitsForServerHandlerRetrun(t *testing.T) {
	waitForReturn := make(chan struct{})
	ss := stubserver.StubServer{
		StreamingInputCallF: func(stream testgrpc.TestService_StreamingInputCallServer) error {
			if err := stream.SendAndClose(&testpb.StreamingInputCallResponse{}); err != nil {
				t.Errorf("stream.SendAndClose(_) = %v, want <nil>", err)
			}
			<-waitForReturn
			return nil
		},
	}
	if err := ss.Start(nil); err != nil {
		t.Fatal("Error starting server:", err)
	}
	defer ss.Stop()

	ctx, cancel := context.WithTimeout(context.Background(), defaultTestTimeout)
	defer cancel()
	stream, err := ss.Client.StreamingInputCall(ctx)
	if err != nil {
		t.Fatalf(".StreamingInputCall(_) = _, %v, want <nil>", err)
	}
	// Start Recv in a goroutine to test if it blocks until the server handler returns.
	errCh := make(chan error, 1)
	go func() {
		resp := new(testpb.StreamingInputCallResponse)
		err := stream.RecvMsg(resp)
		errCh <- err
	}()

	// Check that Recv() is blocked.
	select {
	case err := <-errCh:
		t.Fatalf("stream.RecvMsg(_) = %v returned unexpectedly", err)
	case <-time.After(defaultTestShortTimeout):
	}

	close(waitForReturn)

	// Recv() should return after the server handler returns.
	select {
	case err := <-errCh:
		if err != nil {
			t.Fatalf("stream.RecvMsg(_) = %v, want <nil>", err)
		}
	case <-time.After(defaultTestTimeout):
		t.Fatal("Timed out waiting for stream.RecvMsg(_) to return")
	}
}

// Tests the behavior where server handler returns an error after calling
// SendAndClose. It verifies the that client receives nil message and
// non-nil error.
func (s) TestClientStreaming_ReturnErrorAfterSendAndClose(t *testing.T) {
	wantError := status.Error(codes.Internal, "error for testing")
	ss := stubserver.StubServer{
		StreamingInputCallF: func(stream testgrpc.TestService_StreamingInputCallServer) error {
			if err := stream.SendAndClose(&testpb.StreamingInputCallResponse{}); err != nil {
				t.Errorf("stream.SendAndClose(_) = %v, want <nil>", err)
			}
			return wantError
		},
	}
	if err := ss.Start(nil); err != nil {
		t.Fatal("Error starting server:", err)
	}
	defer ss.Stop()

	ctx, cancel := context.WithTimeout(context.Background(), defaultTestTimeout)
	defer cancel()
	stream, err := ss.Client.StreamingInputCall(ctx)
	if err != nil {
		t.Fatalf(".StreamingInputCall(_) = _, %v, want <nil>", err)
	}
	resp, err := stream.CloseAndRecv()

	wantStatus, _ := status.FromError(wantError)
	gotStatus, _ := status.FromError(err)

	if gotStatus.Code() != wantStatus.Code() || gotStatus.Message() != wantStatus.Message() || resp != nil {
		t.Fatalf("stream.CloseSend() = %v , %v, want <nil>, %s", resp, err, wantError)
	}
}

<<<<<<< HEAD
// Tests that a client receives a cardinality violation error for unary
// RPCs if the server doesn't send a message before returning status OK.
func (s) TestUnaryRPC_ServerSendsOnlyTrailersWithOK(t *testing.T) {
	lis, err := testutils.LocalTCPListener()
	if err != nil {
		t.Fatal(err)
	}
	defer lis.Close()

	ss := grpc.UnknownServiceHandler(func(any, grpc.ServerStream) error {
		return nil
	})

	s := grpc.NewServer(ss)
	go s.Serve(lis)
	defer s.Stop()

	ctx, cancel := context.WithTimeout(context.Background(), defaultTestTimeout)
	defer cancel()
	cc, err := grpc.NewClient(lis.Addr().String(), grpc.WithTransportCredentials(insecure.NewCredentials()))
	if err != nil {
		t.Fatalf("grpc.NewClient(%q) failed unexpectedly: %v", lis.Addr(), err)
	}
	defer cc.Close()

	client := testgrpc.NewTestServiceClient(cc)
	if _, err = client.EmptyCall(ctx, &testpb.Empty{}); status.Code(err) != codes.Internal {
		t.Errorf("stream.RecvMsg() = %v, want error %v", status.Code(err), codes.Internal)
	}
}

// Tests that client will receive cardinality violations when calling
// RecvMsg() multiple times for non-streaming response streams.
func (s) TestUnaryRPC_ClientCallRecvMsgTwice(t *testing.T) {
	e := tcpTLSEnv
	te := newTest(t, e)
	defer te.tearDown()

	te.startServer(&testServer{security: e.security})

	cc := te.clientConn()
	ctx, cancel := context.WithTimeout(context.Background(), defaultTestTimeout)
	defer cancel()

	desc := &grpc.StreamDesc{
		StreamName:    "UnaryCall",
		ServerStreams: false,
		ClientStreams: false,
	}
	stream, err := cc.NewStream(ctx, desc, "/grpc.testing.TestService/UnaryCall")
	if err != nil {
		t.Fatalf("cc.NewStream() failed unexpectedly: %v", err)
	}

	if err := stream.SendMsg(&testpb.SimpleRequest{}); err != nil {
		t.Fatalf("stream.SendMsg(_) = %v, want <nil>", err)
	}

	resp := &testpb.SimpleResponse{}
	if err := stream.RecvMsg(resp); err != nil {
		t.Fatalf("stream.RecvMsg() = %v , want <nil>", err)
	}

	if err = stream.RecvMsg(resp); status.Code(err) != codes.Internal {
		t.Errorf("stream.RecvMsg() = %v, want error %v", status.Code(err), codes.Internal)
	}
}

// Tests that client will receive cardinality violations when calling
// RecvMsg() multiple times for non-streaming response streams.
func (s) TestClientStreaming_ClientCallRecvMsgTwice(t *testing.T) {
	ss := stubserver.StubServer{
		StreamingInputCallF: func(stream testgrpc.TestService_StreamingInputCallServer) error {
			if err := stream.SendAndClose(&testpb.StreamingInputCallResponse{}); err != nil {
				t.Errorf("stream.SendAndClose(_) = %v, want <nil>", err)
			}
			return nil
		},
	}
	if err := ss.Start(nil); err != nil {
		t.Fatal("Error starting server:", err)
	}
	defer ss.Stop()

	ctx, cancel := context.WithTimeout(context.Background(), defaultTestTimeout)
	defer cancel()
	stream, err := ss.Client.StreamingInputCall(ctx)
	if err != nil {
		t.Fatalf(".StreamingInputCall(_) = _, %v, want <nil>", err)
	}
	if err := stream.Send(&testpb.StreamingInputCallRequest{}); err != nil {
		t.Fatalf("stream.Send(_) = %v, want <nil>", err)
	}
	if err := stream.CloseSend(); err != nil {
		t.Fatalf("stream.CloseSend() = %v, want <nil>", err)
	}
	resp := new(testpb.StreamingInputCallResponse)
	if err := stream.RecvMsg(resp); err != nil {
		t.Fatalf("stream.RecvMsg() = %v , want <nil>", err)
	}
	if err = stream.RecvMsg(resp); status.Code(err) != codes.Internal {
		t.Errorf("stream.RecvMsg() = %v, want error %v", status.Code(err), codes.Internal)
	}
}

// Tests the behavior for server-side streaming when server call
// RecvMsg twice. Second call to RecvMsg should fail with Internal
// error.
func (s) TestServerStreaming_ServerCallRecvMsgTwice(t *testing.T) {
	lis, err := testutils.LocalTCPListener()
	if err != nil {
		t.Fatal(err)
	}
	defer lis.Close()

	s := grpc.NewServer()
	serviceDesc := grpc.ServiceDesc{
		ServiceName: "grpc.testing.TestService",
		HandlerType: (*any)(nil),
		Methods:     []grpc.MethodDesc{},
		Streams: []grpc.StreamDesc{
			{
				StreamName: "FullDuplexCall",
				Handler: func(srv any, stream grpc.ServerStream) error {
					err := stream.RecvMsg(&testpb.Empty{})
					if err != nil {
						t.Errorf("stream.RecvMsg() = %v, want <nil>", err)
					}

					if err = stream.RecvMsg(&testpb.Empty{}); status.Code(err) != codes.Internal {
						t.Errorf("stream.RecvMsg() = %v, want error %v", status.Code(err), codes.Internal)
					}
					return nil
				},
				ClientStreams: false,
				ServerStreams: true,
			},
		},
		Metadata: "grpc/testing/test.proto",
	}
	s.RegisterService(&serviceDesc, &testServer{})
	go s.Serve(lis)
	defer s.Stop()

	ctx, cancel := context.WithTimeout(context.Background(), defaultTestTimeout)
	defer cancel()
	cc, err := grpc.NewClient(lis.Addr().String(), grpc.WithTransportCredentials(insecure.NewCredentials()))
	if err != nil {
		t.Fatalf("grpc.NewClient(%q) failed unexpectedly: %v", lis.Addr(), err)
	}
	defer cc.Close()

	desc := &grpc.StreamDesc{
		StreamName:    "FullDuplexCall",
		ServerStreams: true,
		ClientStreams: false, // This is the test case: client is *not* allowed to stream
	}

	stream, err := cc.NewStream(ctx, desc, "/grpc.testing.TestService/FullDuplexCall")
	if err != nil {
		t.Fatalf("cc.NewStream() failed unexpectedly: %v", err)
	}

	if err := stream.SendMsg(&testpb.Empty{}); err != nil {
		t.Errorf("stream.SendMsg() = %v, want <nil>", err)
	}

	if err := stream.RecvMsg(&testpb.Empty{}); status.Code(err) != codes.Internal {
		t.Errorf("stream.RecvMsg() = %v, want error %v", status.Code(err), codes.Internal)
	}
}

// Tests the behavior for server-side streaming when client call
// SendMsg twice. Second call to SendMsg should fail with Internal
// error.
func (s) TestServerStreaming_ClientCallSendMsgTwice(t *testing.T) {
	lis, err := testutils.LocalTCPListener()
	if err != nil {
		t.Fatal(err)
	}
	defer lis.Close()

	ss := grpc.UnknownServiceHandler(func(any, grpc.ServerStream) error {
		return nil
	})

	s := grpc.NewServer(ss)
	go s.Serve(lis)
	defer s.Stop()

	ctx, cancel := context.WithTimeout(context.Background(), defaultTestTimeout)
	defer cancel()
	cc, err := grpc.NewClient(lis.Addr().String(), grpc.WithTransportCredentials(insecure.NewCredentials()))
	if err != nil {
		t.Fatalf("grpc.NewClient(%q) failed unexpectedly: %v", lis.Addr(), err)
	}
	defer cc.Close()

	desc := &grpc.StreamDesc{
		StreamName:    "FullDuplexCall",
		ServerStreams: true,
		ClientStreams: false,
	}

	stream, err := cc.NewStream(ctx, desc, "/grpc.testing.TestService/FullDuplexCall")
	if err != nil {
		t.Fatalf("cc.NewStream() failed unexpectedly: %v", err)
	}

	if err := stream.SendMsg(&testpb.Empty{}); err != nil {
		t.Errorf("stream.SendMsg() = %v, want <nil>", err)
	}

	if err := stream.SendMsg(&testpb.Empty{}); status.Code(err) != codes.Internal {
		t.Errorf("stream.SendMsg() = %v, want error %v", status.Code(err), codes.Internal)
	}
}

// Tests the behavior for unary RPC when server call
// RecvMsg twice. Second call to RecvMsg should fail with Internal
// error.
func (s) TestUnaryRPC_ServerCallRecvMsgTwice(t *testing.T) {
	lis, err := testutils.LocalTCPListener()
	if err != nil {
		t.Fatal(err)
	}
	defer lis.Close()

	s := grpc.NewServer()
	serviceDesc := grpc.ServiceDesc{
		ServiceName: "grpc.testing.TestService",
		HandlerType: (*any)(nil),
		Methods:     []grpc.MethodDesc{},
		Streams: []grpc.StreamDesc{
			{
				StreamName: "UnaryCall",
				Handler: func(srv any, stream grpc.ServerStream) error {
					err := stream.RecvMsg(&testpb.Empty{})
					if err != nil {
						t.Errorf("stream.RecvMsg() = %v, want <nil>", err)
					}

					if err = stream.RecvMsg(&testpb.Empty{}); status.Code(err) != codes.Internal {
						t.Errorf("stream.RecvMsg() = %v, want error %v", status.Code(err), codes.Internal)
					}
					return nil
				},
				ClientStreams: false,
				ServerStreams: false,
			},
		},
		Metadata: "grpc/testing/test.proto",
	}
	s.RegisterService(&serviceDesc, &testServer{})
	go s.Serve(lis)
	defer s.Stop()

	ctx, cancel := context.WithTimeout(context.Background(), defaultTestTimeout)
	defer cancel()
	cc, err := grpc.NewClient(lis.Addr().String(), grpc.WithTransportCredentials(insecure.NewCredentials()))
	if err != nil {
		t.Fatalf("grpc.NewClient(%q) failed unexpectedly: %v", lis.Addr(), err)
	}
	defer cc.Close()

	desc := &grpc.StreamDesc{
		StreamName:    "UnaryCall",
		ServerStreams: false,
		ClientStreams: false,
	}

	stream, err := cc.NewStream(ctx, desc, "/grpc.testing.TestService/UnaryCall")
	if err != nil {
		t.Fatalf("cc.NewStream() failed unexpectedly: %v", err)
	}

	if err := stream.SendMsg(&testpb.Empty{}); err != nil {
		t.Errorf("stream.SendMsg() = %v, want <nil>", err)
	}

	if err := stream.RecvMsg(&testpb.Empty{}); status.Code(err) != codes.Internal {
		t.Errorf("stream.RecvMsg() = %v, want error %v", status.Code(err), codes.Internal)
	}
}

// Tests the behavior for unary RPC when client call
// SendMsg twice. Second call to SendMsg should fail with Internal
// error.
func (s) TestUnaryRPC_ClientCallSendMsgTwice(t *testing.T) {
	lis, err := testutils.LocalTCPListener()
	if err != nil {
		t.Fatal(err)
	}
	defer lis.Close()

	ss := grpc.UnknownServiceHandler(func(any, grpc.ServerStream) error {
		return nil
	})

	s := grpc.NewServer(ss)
	go s.Serve(lis)
	defer s.Stop()

	ctx, cancel := context.WithTimeout(context.Background(), defaultTestTimeout)
	defer cancel()
	cc, err := grpc.NewClient(lis.Addr().String(), grpc.WithTransportCredentials(insecure.NewCredentials()))
	if err != nil {
		t.Fatalf("grpc.NewClient(%q) failed unexpectedly: %v", lis.Addr(), err)
	}
	defer cc.Close()

	desc := &grpc.StreamDesc{
		StreamName:    "UnaryCall",
		ServerStreams: false,
		ClientStreams: false,
	}

	stream, err := cc.NewStream(ctx, desc, "/grpc.testing.TestService/UnaryCall")
	if err != nil {
		t.Fatalf("cc.NewStream() failed unexpectedly: %v", err)
	}

	if err := stream.SendMsg(&testpb.Empty{}); err != nil {
		t.Errorf("stream.SendMsg() = %v, want <nil>", err)
	}

	if err := stream.SendMsg(&testpb.Empty{}); status.Code(err) != codes.Internal {
		t.Errorf("stream.SendMsg() = %v, want error %v", status.Code(err), codes.Internal)
	}
}

func (s) TestServerStreaming_ClientBehaveAsBidiStreaming(t *testing.T) {
	lis, err := testutils.LocalTCPListener()
	if err != nil {
		t.Fatal(err)
	}
	defer lis.Close()

	s := grpc.NewServer()
	serviceDesc := grpc.ServiceDesc{
		ServiceName: "grpc.testing.TestService",
		HandlerType: (*any)(nil),
		Methods:     []grpc.MethodDesc{},
		Streams: []grpc.StreamDesc{
			{
				StreamName: "UnaryCall",
				Handler: func(srv any, stream grpc.ServerStream) error {
					if err = stream.RecvMsg(&testpb.Empty{}); status.Code(err) != codes.Internal {
						t.Errorf("stream.RecvMsg() = %v, want error %v", status.Code(err), codes.Internal)
					}
					return nil
				},
				ClientStreams: false,
				ServerStreams: true,
			},
		},
		Metadata: "grpc/testing/test.proto",
	}
	s.RegisterService(&serviceDesc, &testServer{})
	go s.Serve(lis)
	defer s.Stop()

	// s := grpc.NewServer(ss)
	go s.Serve(lis)
	defer s.Stop()

	ctx, cancel := context.WithTimeout(context.Background(), defaultTestTimeout)
	defer cancel()
	cc, err := grpc.NewClient(lis.Addr().String(), grpc.WithTransportCredentials(insecure.NewCredentials()))
	if err != nil {
		t.Fatalf("grpc.NewClient(%q) failed unexpectedly: %v", lis.Addr(), err)
	}
	defer cc.Close()

	desc := &grpc.StreamDesc{
		StreamName:    "UnaryCall",
		ServerStreams: true,
		ClientStreams: true,
	}

	stream, err := cc.NewStream(ctx, desc, "/grpc.testing.TestService/UnaryCall")
	if err != nil {
		t.Fatalf("cc.NewStream() failed unexpectedly: %v", err)
	}

	if err := stream.SendMsg(&testpb.Empty{}); err != nil {
		t.Errorf("stream.SendMsg() = %v, want <nil>", err)
	}

	if err := stream.SendMsg(&testpb.Empty{}); err != nil {
		t.Errorf("stream.SendMsg() = %v, want <nil>", err)
	}

	if err := stream.RecvMsg(&testpb.Empty{}); status.Code(err) != codes.Internal {
		t.Errorf("stream.RecvMsg() = %v, want error %v", status.Code(err), codes.Internal)
	}
}

=======
>>>>>>> 20bd1e7d
// Tests that a client receives a cardinality violation error for client-streaming
// RPCs if the server call SendMsg multiple times.
func (s) TestClientStreaming_ServerHandlerSendMsgAfterSendMsg(t *testing.T) {
	ss := stubserver.StubServer{
		StreamingInputCallF: func(stream testgrpc.TestService_StreamingInputCallServer) error {
			if err := stream.SendMsg(&testpb.StreamingInputCallResponse{}); err != nil {
				t.Errorf("stream.SendMsg(_) = %v, want <nil>", err)
			}
			if err := stream.SendMsg(&testpb.StreamingInputCallResponse{}); err != nil {
				t.Errorf("stream.SendMsg(_) = %v, want <nil>", err)
			}
			return nil
		},
	}
	if err := ss.Start(nil); err != nil {
		t.Fatal("Error starting server:", err)
	}
	defer ss.Stop()

	ctx, cancel := context.WithTimeout(context.Background(), defaultTestTimeout)
	defer cancel()
	stream, err := ss.Client.StreamingInputCall(ctx)
	if err != nil {
		t.Fatalf(".StreamingInputCall(_) = _, %v, want <nil>", err)
	}
	if err := stream.Send(&testpb.StreamingInputCallRequest{}); err != nil {
		t.Fatalf("stream.Send(_) = %v, want <nil>", err)
	}
	if _, err := stream.CloseAndRecv(); status.Code(err) != codes.Internal {
		t.Fatalf("stream.CloseAndRecv() = %v, want error with status code %s", err, codes.Internal)
	}
}

func (s) TestExceedMaxStreamsLimit(t *testing.T) {
	for _, e := range listTestEnv() {
		testExceedMaxStreamsLimit(t, e)
	}
}

func testExceedMaxStreamsLimit(t *testing.T, e env) {
	te := newTest(t, e)
	te.declareLogNoise(
		"http2Client.notifyError got notified that the client transport was broken",
		"Conn.resetTransport failed to create client transport",
		"grpc: the connection is closing",
	)
	te.maxStream = 1 // Only allows 1 live stream per server transport.
	te.startServer(&testServer{security: e.security})
	defer te.tearDown()

	cc := te.clientConn()
	tc := testgrpc.NewTestServiceClient(cc)

	_, err := tc.StreamingInputCall(te.ctx)
	if err != nil {
		t.Fatalf("%v.StreamingInputCall(_) = _, %v, want _, <nil>", tc, err)
	}
	// Loop until receiving the new max stream setting from the server.
	for {
		ctx, cancel := context.WithTimeout(context.Background(), defaultTestShortTimeout)
		defer cancel()
		_, err := tc.StreamingInputCall(ctx)
		if err == nil {
			time.Sleep(50 * time.Millisecond)
			continue
		}
		if status.Code(err) == codes.DeadlineExceeded {
			break
		}
		t.Fatalf("%v.StreamingInputCall(_) = _, %v, want _, %s", tc, err, codes.DeadlineExceeded)
	}
}

func (s) TestStreamsQuotaRecovery(t *testing.T) {
	for _, e := range listTestEnv() {
		testStreamsQuotaRecovery(t, e)
	}
}

func testStreamsQuotaRecovery(t *testing.T, e env) {
	te := newTest(t, e)
	te.declareLogNoise(
		"http2Client.notifyError got notified that the client transport was broken",
		"Conn.resetTransport failed to create client transport",
		"grpc: the connection is closing",
	)
	te.maxStream = 1 // Allows 1 live stream.
	te.startServer(&testServer{security: e.security})
	defer te.tearDown()

	cc := te.clientConn()
	tc := testgrpc.NewTestServiceClient(cc)
	ctx, cancel := context.WithTimeout(context.Background(), defaultTestTimeout)
	defer cancel()
	if _, err := tc.StreamingInputCall(ctx); err != nil {
		t.Fatalf("tc.StreamingInputCall(_) = _, %v, want _, <nil>", err)
	}
	// Loop until the new max stream setting is effective.
	for {
		ctx, cancel := context.WithTimeout(context.Background(), defaultTestShortTimeout)
		_, err := tc.StreamingInputCall(ctx)
		cancel()
		if err == nil {
			time.Sleep(5 * time.Millisecond)
			continue
		}
		if status.Code(err) == codes.DeadlineExceeded {
			break
		}
		t.Fatalf("tc.StreamingInputCall(_) = _, %v, want _, %s", err, codes.DeadlineExceeded)
	}

	var wg sync.WaitGroup
	for i := 0; i < 10; i++ {
		wg.Add(1)
		go func() {
			defer wg.Done()
			payload, err := newPayload(testpb.PayloadType_COMPRESSABLE, 314)
			if err != nil {
				t.Error(err)
				return
			}
			req := &testpb.SimpleRequest{
				ResponseType: testpb.PayloadType_COMPRESSABLE,
				ResponseSize: 1592,
				Payload:      payload,
			}
			// No rpc should go through due to the max streams limit.
			ctx, cancel := context.WithTimeout(context.Background(), defaultTestShortTimeout)
			defer cancel()
			if _, err := tc.UnaryCall(ctx, req, grpc.WaitForReady(true)); status.Code(err) != codes.DeadlineExceeded {
				t.Errorf("tc.UnaryCall(_, _) = _, %v, want _, %s", err, codes.DeadlineExceeded)
			}
		}()
	}
	wg.Wait()

	cancel()
	// A new stream should be allowed after canceling the first one.
	ctx, cancel = context.WithTimeout(context.Background(), defaultTestTimeout)
	defer cancel()
	if _, err := tc.StreamingInputCall(ctx); err != nil {
		t.Fatalf("tc.StreamingInputCall(_) = _, %v, want _, %v", err, nil)
	}
}

func (s) TestUnaryClientInterceptor(t *testing.T) {
	for _, e := range listTestEnv() {
		testUnaryClientInterceptor(t, e)
	}
}

func failOkayRPC(ctx context.Context, method string, req, reply any, cc *grpc.ClientConn, invoker grpc.UnaryInvoker, opts ...grpc.CallOption) error {
	err := invoker(ctx, method, req, reply, cc, opts...)
	if err == nil {
		return status.Error(codes.NotFound, "")
	}
	return err
}

func testUnaryClientInterceptor(t *testing.T, e env) {
	te := newTest(t, e)
	te.userAgent = testAppUA
	te.unaryClientInt = failOkayRPC
	te.startServer(&testServer{security: e.security})
	defer te.tearDown()

	tc := testgrpc.NewTestServiceClient(te.clientConn())
	ctx, cancel := context.WithTimeout(context.Background(), defaultTestTimeout)
	defer cancel()
	if _, err := tc.EmptyCall(ctx, &testpb.Empty{}); status.Code(err) != codes.NotFound {
		t.Fatalf("%v.EmptyCall(_, _) = _, %v, want _, error code %s", tc, err, codes.NotFound)
	}
}

func (s) TestStreamClientInterceptor(t *testing.T) {
	for _, e := range listTestEnv() {
		testStreamClientInterceptor(t, e)
	}
}

func failOkayStream(ctx context.Context, desc *grpc.StreamDesc, cc *grpc.ClientConn, method string, streamer grpc.Streamer, opts ...grpc.CallOption) (grpc.ClientStream, error) {
	s, err := streamer(ctx, desc, cc, method, opts...)
	if err == nil {
		return nil, status.Error(codes.NotFound, "")
	}
	return s, nil
}

func testStreamClientInterceptor(t *testing.T, e env) {
	te := newTest(t, e)
	te.streamClientInt = failOkayStream
	te.startServer(&testServer{security: e.security})
	defer te.tearDown()

	tc := testgrpc.NewTestServiceClient(te.clientConn())
	respParam := []*testpb.ResponseParameters{
		{
			Size: int32(1),
		},
	}
	payload, err := newPayload(testpb.PayloadType_COMPRESSABLE, int32(1))
	if err != nil {
		t.Fatal(err)
	}
	req := &testpb.StreamingOutputCallRequest{
		ResponseType:       testpb.PayloadType_COMPRESSABLE,
		ResponseParameters: respParam,
		Payload:            payload,
	}
	ctx, cancel := context.WithTimeout(context.Background(), defaultTestTimeout)
	defer cancel()
	if _, err := tc.StreamingOutputCall(ctx, req); status.Code(err) != codes.NotFound {
		t.Fatalf("%v.StreamingOutputCall(_) = _, %v, want _, error code %s", tc, err, codes.NotFound)
	}
}

func (s) TestUnaryServerInterceptor(t *testing.T) {
	for _, e := range listTestEnv() {
		testUnaryServerInterceptor(t, e)
	}
}

func errInjector(context.Context, any, *grpc.UnaryServerInfo, grpc.UnaryHandler) (any, error) {
	return nil, status.Error(codes.PermissionDenied, "")
}

func testUnaryServerInterceptor(t *testing.T, e env) {
	te := newTest(t, e)
	te.unaryServerInt = errInjector
	te.startServer(&testServer{security: e.security})
	defer te.tearDown()

	tc := testgrpc.NewTestServiceClient(te.clientConn())
	ctx, cancel := context.WithTimeout(context.Background(), defaultTestTimeout)
	defer cancel()
	if _, err := tc.EmptyCall(ctx, &testpb.Empty{}); status.Code(err) != codes.PermissionDenied {
		t.Fatalf("%v.EmptyCall(_, _) = _, %v, want _, error code %s", tc, err, codes.PermissionDenied)
	}
}

func (s) TestStreamServerInterceptor(t *testing.T) {
	for _, e := range listTestEnv() {
		// TODO(bradfitz): Temporarily skip this env due to #619.
		if e.name == "handler-tls" {
			continue
		}
		testStreamServerInterceptor(t, e)
	}
}

func fullDuplexOnly(srv any, ss grpc.ServerStream, info *grpc.StreamServerInfo, handler grpc.StreamHandler) error {
	if info.FullMethod == "/grpc.testing.TestService/FullDuplexCall" {
		return handler(srv, ss)
	}
	// Reject the other methods.
	return status.Error(codes.PermissionDenied, "")
}

func testStreamServerInterceptor(t *testing.T, e env) {
	te := newTest(t, e)
	te.streamServerInt = fullDuplexOnly
	te.startServer(&testServer{security: e.security})
	defer te.tearDown()

	tc := testgrpc.NewTestServiceClient(te.clientConn())
	respParam := []*testpb.ResponseParameters{
		{
			Size: int32(1),
		},
	}
	payload, err := newPayload(testpb.PayloadType_COMPRESSABLE, int32(1))
	if err != nil {
		t.Fatal(err)
	}
	req := &testpb.StreamingOutputCallRequest{
		ResponseType:       testpb.PayloadType_COMPRESSABLE,
		ResponseParameters: respParam,
		Payload:            payload,
	}
	ctx, cancel := context.WithTimeout(context.Background(), defaultTestTimeout)
	defer cancel()
	s1, err := tc.StreamingOutputCall(ctx, req)
	if err != nil {
		t.Fatalf("%v.StreamingOutputCall(_) = _, %v, want _, <nil>", tc, err)
	}
	if _, err := s1.Recv(); status.Code(err) != codes.PermissionDenied {
		t.Fatalf("%v.StreamingInputCall(_) = _, %v, want _, error code %s", tc, err, codes.PermissionDenied)
	}
	s2, err := tc.FullDuplexCall(ctx)
	if err != nil {
		t.Fatalf("%v.FullDuplexCall(_) = _, %v, want <nil>", tc, err)
	}
	if err := s2.Send(req); err != nil {
		t.Fatalf("%v.Send(_) = %v, want <nil>", s2, err)
	}
	if _, err := s2.Recv(); err != nil {
		t.Fatalf("%v.Recv() = _, %v, want _, <nil>", s2, err)
	}
}

// funcServer implements methods of TestServiceServer using funcs,
// similar to an http.HandlerFunc.
// Any unimplemented method will crash. Tests implement the method(s)
// they need.
type funcServer struct {
	testgrpc.TestServiceServer
	unaryCall          func(ctx context.Context, in *testpb.SimpleRequest) (*testpb.SimpleResponse, error)
	streamingInputCall func(stream testgrpc.TestService_StreamingInputCallServer) error
	fullDuplexCall     func(stream testgrpc.TestService_FullDuplexCallServer) error
}

func (s *funcServer) UnaryCall(ctx context.Context, in *testpb.SimpleRequest) (*testpb.SimpleResponse, error) {
	return s.unaryCall(ctx, in)
}

func (s *funcServer) StreamingInputCall(stream testgrpc.TestService_StreamingInputCallServer) error {
	return s.streamingInputCall(stream)
}

func (s *funcServer) FullDuplexCall(stream testgrpc.TestService_FullDuplexCallServer) error {
	return s.fullDuplexCall(stream)
}

func (s) TestClientRequestBodyErrorUnexpectedEOF(t *testing.T) {
	for _, e := range listTestEnv() {
		testClientRequestBodyErrorUnexpectedEOF(t, e)
	}
}

func testClientRequestBodyErrorUnexpectedEOF(t *testing.T, e env) {
	te := newTest(t, e)
	ts := &funcServer{unaryCall: func(context.Context, *testpb.SimpleRequest) (*testpb.SimpleResponse, error) {
		errUnexpectedCall := errors.New("unexpected call func server method")
		t.Error(errUnexpectedCall)
		return nil, errUnexpectedCall
	}}
	te.startServer(ts)
	defer te.tearDown()
	te.withServerTester(func(st *serverTester) {
		st.writeHeadersGRPC(1, "/grpc.testing.TestService/UnaryCall", false)
		// Say we have 5 bytes coming, but set END_STREAM flag:
		st.writeData(1, true, []byte{0, 0, 0, 0, 5})
		st.wantAnyFrame() // wait for server to crash (it used to crash)
	})
}

func (s) TestClientRequestBodyErrorCloseAfterLength(t *testing.T) {
	for _, e := range listTestEnv() {
		testClientRequestBodyErrorCloseAfterLength(t, e)
	}
}

// Tests gRPC server's behavior when a gRPC client sends a frame with an invalid
// streamID. Per [HTTP/2 spec]: Streams initiated by a client MUST use
// odd-numbered stream identifiers. This test sets up a test server and sends a
// header frame with stream ID of 2. The test asserts that a subsequent read on
// the transport sends a GoAwayFrame with error code: PROTOCOL_ERROR.
//
// [HTTP/2 spec]: https://httpwg.org/specs/rfc7540.html#StreamIdentifiers
func (s) TestClientInvalidStreamID(t *testing.T) {
	lis, err := net.Listen("tcp", "localhost:0")
	if err != nil {
		t.Fatalf("Failed to listen: %v", err)
	}
	defer lis.Close()
	s := grpc.NewServer()
	defer s.Stop()
	go s.Serve(lis)

	conn, err := net.DialTimeout("tcp", lis.Addr().String(), defaultTestTimeout)
	if err != nil {
		t.Fatalf("Failed to dial: %v", err)
	}
	st := newServerTesterFromConn(t, conn)
	st.greet()
	st.writeHeadersGRPC(2, "/grpc.testing.TestService/StreamingInputCall", true)
	goAwayFrame := st.wantGoAway(http2.ErrCodeProtocol)
	want := "received an illegal stream id: 2."
	if got := string(goAwayFrame.DebugData()); !strings.Contains(got, want) {
		t.Fatalf(" Received: %v, Expected error message to contain: %v.", got, want)
	}
}

// TestInvalidStreamIDSmallerThanPrevious tests the server sends a GOAWAY frame
// with error code: PROTOCOL_ERROR when the streamID of the current frame is
// lower than the previous frames.
func (s) TestInvalidStreamIDSmallerThanPrevious(t *testing.T) {
	lis, err := net.Listen("tcp", "localhost:0")
	if err != nil {
		t.Fatalf("Failed to listen: %v", err)
	}
	defer lis.Close()
	s := grpc.NewServer()
	defer s.Stop()
	go s.Serve(lis)

	conn, err := net.DialTimeout("tcp", lis.Addr().String(), defaultTestTimeout)
	if err != nil {
		t.Fatalf("Failed to dial: %v", err)
	}
	st := newServerTesterFromConn(t, conn)
	st.greet()
	st.writeHeadersGRPC(3, "/grpc.testing.TestService/StreamingInputCall", true)
	st.wantAnyFrame()
	st.writeHeadersGRPC(1, "/grpc.testing.TestService/StreamingInputCall", true)
	goAwayFrame := st.wantGoAway(http2.ErrCodeProtocol)
	want := "received an illegal stream id: 1"
	if got := string(goAwayFrame.DebugData()); !strings.Contains(got, want) {
		t.Fatalf(" Received: %v, Expected error message to contain: %v.", got, want)
	}
}

func testClientRequestBodyErrorCloseAfterLength(t *testing.T, e env) {
	te := newTest(t, e)
	te.declareLogNoise("Server.processUnaryRPC failed to write status")
	ts := &funcServer{unaryCall: func(context.Context, *testpb.SimpleRequest) (*testpb.SimpleResponse, error) {
		errUnexpectedCall := errors.New("unexpected call func server method")
		t.Error(errUnexpectedCall)
		return nil, errUnexpectedCall
	}}
	te.startServer(ts)
	defer te.tearDown()
	te.withServerTester(func(st *serverTester) {
		st.writeHeadersGRPC(1, "/grpc.testing.TestService/UnaryCall", false)
		// say we're sending 5 bytes, but then close the connection instead.
		st.writeData(1, false, []byte{0, 0, 0, 0, 5})
		st.cc.Close()
	})
}

func (s) TestClientRequestBodyErrorCancel(t *testing.T) {
	for _, e := range listTestEnv() {
		testClientRequestBodyErrorCancel(t, e)
	}
}

func testClientRequestBodyErrorCancel(t *testing.T, e env) {
	te := newTest(t, e)
	gotCall := make(chan bool, 1)
	ts := &funcServer{unaryCall: func(context.Context, *testpb.SimpleRequest) (*testpb.SimpleResponse, error) {
		gotCall <- true
		return new(testpb.SimpleResponse), nil
	}}
	te.startServer(ts)
	defer te.tearDown()
	te.withServerTester(func(st *serverTester) {
		st.writeHeadersGRPC(1, "/grpc.testing.TestService/UnaryCall", false)
		// Say we have 5 bytes coming, but cancel it instead.
		st.writeRSTStream(1, http2.ErrCodeCancel)
		st.writeData(1, false, []byte{0, 0, 0, 0, 5})

		// Verify we didn't a call yet.
		select {
		case <-gotCall:
			t.Fatal("unexpected call")
		default:
		}

		// And now send an uncanceled (but still invalid), just to get a response.
		st.writeHeadersGRPC(3, "/grpc.testing.TestService/UnaryCall", false)
		st.writeData(3, true, []byte{0, 0, 0, 0, 0})
		<-gotCall
		st.wantAnyFrame()
	})
}

func (s) TestClientRequestBodyErrorCancelStreamingInput(t *testing.T) {
	for _, e := range listTestEnv() {
		testClientRequestBodyErrorCancelStreamingInput(t, e)
	}
}

func testClientRequestBodyErrorCancelStreamingInput(t *testing.T, e env) {
	te := newTest(t, e)
	recvErr := make(chan error, 1)
	ts := &funcServer{streamingInputCall: func(stream testgrpc.TestService_StreamingInputCallServer) error {
		_, err := stream.Recv()
		recvErr <- err
		return nil
	}}
	te.startServer(ts)
	defer te.tearDown()
	te.withServerTester(func(st *serverTester) {
		st.writeHeadersGRPC(1, "/grpc.testing.TestService/StreamingInputCall", false)
		// Say we have 5 bytes coming, but cancel it instead.
		st.writeData(1, false, []byte{0, 0, 0, 0, 5})
		st.writeRSTStream(1, http2.ErrCodeCancel)

		var got error
		select {
		case got = <-recvErr:
		case <-time.After(3 * time.Second):
			t.Fatal("timeout waiting for error")
		}
		if grpc.Code(got) != codes.Canceled {
			t.Errorf("error = %#v; want error code %s", got, codes.Canceled)
		}
	})
}

func (s) TestClientInitialHeaderEndStream(t *testing.T) {
	for _, e := range listTestEnv() {
		if e.httpHandler {
			continue
		}
		testClientInitialHeaderEndStream(t, e)
	}
}

func testClientInitialHeaderEndStream(t *testing.T, e env) {
	// To ensure RST_STREAM is sent for illegal data write and not normal stream
	// close.
	frameCheckingDone := make(chan struct{})
	// To ensure goroutine for test does not end before RPC handler performs error
	// checking.
	handlerDone := make(chan struct{})
	te := newTest(t, e)
	ts := &funcServer{streamingInputCall: func(stream testgrpc.TestService_StreamingInputCallServer) error {
		defer close(handlerDone)
		// Block on serverTester receiving RST_STREAM. This ensures server has closed
		// stream before stream.Recv().
		<-frameCheckingDone
		data, err := stream.Recv()
		if err == nil {
			t.Errorf("unexpected data received in func server method: '%v'", data)
		} else if status.Code(err) != codes.Canceled {
			t.Errorf("expected canceled error, instead received '%v'", err)
		}
		return nil
	}}
	te.startServer(ts)
	defer te.tearDown()
	te.withServerTester(func(st *serverTester) {
		// Send a headers with END_STREAM flag, but then write data.
		st.writeHeadersGRPC(1, "/grpc.testing.TestService/StreamingInputCall", true)
		st.writeData(1, false, []byte{0, 0, 0, 0, 0})
		st.wantAnyFrame()
		st.wantAnyFrame()
		st.wantRSTStream(http2.ErrCodeStreamClosed)
		close(frameCheckingDone)
		<-handlerDone
	})
}

func (s) TestClientSendDataAfterCloseSend(t *testing.T) {
	for _, e := range listTestEnv() {
		if e.httpHandler {
			continue
		}
		testClientSendDataAfterCloseSend(t, e)
	}
}

func testClientSendDataAfterCloseSend(t *testing.T, e env) {
	// To ensure RST_STREAM is sent for illegal data write prior to execution of RPC
	// handler.
	frameCheckingDone := make(chan struct{})
	// To ensure goroutine for test does not end before RPC handler performs error
	// checking.
	handlerDone := make(chan struct{})
	te := newTest(t, e)
	ts := &funcServer{streamingInputCall: func(stream testgrpc.TestService_StreamingInputCallServer) error {
		defer close(handlerDone)
		// Block on serverTester receiving RST_STREAM. This ensures server has closed
		// stream before stream.Recv().
		<-frameCheckingDone
		for {
			_, err := stream.Recv()
			if err == io.EOF {
				break
			}
			if err != nil {
				if status.Code(err) != codes.Canceled {
					t.Errorf("expected canceled error, instead received '%v'", err)
				}
				break
			}
		}
		if err := stream.SendMsg(nil); err == nil {
			t.Error("expected error sending message on stream after stream closed due to illegal data")
		} else if status.Code(err) != codes.Canceled {
			t.Errorf("expected cancel error, instead received '%v'", err)
		}
		return nil
	}}
	te.startServer(ts)
	defer te.tearDown()
	te.withServerTester(func(st *serverTester) {
		st.writeHeadersGRPC(1, "/grpc.testing.TestService/StreamingInputCall", false)
		// Send data with END_STREAM flag, but then write more data.
		st.writeData(1, true, []byte{0, 0, 0, 0, 0})
		st.writeData(1, false, []byte{0, 0, 0, 0, 0})
		st.wantAnyFrame()
		st.wantAnyFrame()
		st.wantRSTStream(http2.ErrCodeStreamClosed)
		close(frameCheckingDone)
		<-handlerDone
	})
}

func (s) TestClientResourceExhaustedCancelFullDuplex(t *testing.T) {
	for _, e := range listTestEnv() {
		if e.httpHandler {
			// httpHandler write won't be blocked on flow control window.
			continue
		}
		testClientResourceExhaustedCancelFullDuplex(t, e)
	}
}

func testClientResourceExhaustedCancelFullDuplex(t *testing.T, e env) {
	te := newTest(t, e)
	recvErr := make(chan error, 1)
	ts := &funcServer{fullDuplexCall: func(stream testgrpc.TestService_FullDuplexCallServer) error {
		defer close(recvErr)
		_, err := stream.Recv()
		if err != nil {
			return status.Errorf(codes.Internal, "stream.Recv() got error: %v, want <nil>", err)
		}
		// create a payload that's larger than the default flow control window.
		payload, err := newPayload(testpb.PayloadType_COMPRESSABLE, 10)
		if err != nil {
			return err
		}
		resp := &testpb.StreamingOutputCallResponse{
			Payload: payload,
		}
		ce := make(chan error, 1)
		go func() {
			var err error
			for {
				if err = stream.Send(resp); err != nil {
					break
				}
			}
			ce <- err
		}()
		select {
		case err = <-ce:
		case <-time.After(10 * time.Second):
			err = errors.New("10s timeout reached")
		}
		recvErr <- err
		return err
	}}
	te.startServer(ts)
	defer te.tearDown()
	// set a low limit on receive message size to error with Resource Exhausted on
	// client side when server send a large message.
	te.maxClientReceiveMsgSize = newInt(10)
	cc := te.clientConn()
	tc := testgrpc.NewTestServiceClient(cc)

	ctx, cancel := context.WithTimeout(context.Background(), defaultTestTimeout)
	defer cancel()
	stream, err := tc.FullDuplexCall(ctx)
	if err != nil {
		t.Fatalf("%v.FullDuplexCall(_) = _, %v, want <nil>", tc, err)
	}
	req := &testpb.StreamingOutputCallRequest{}
	if err := stream.Send(req); err != nil {
		t.Fatalf("%v.Send(%v) = %v, want <nil>", stream, req, err)
	}
	if _, err := stream.Recv(); status.Code(err) != codes.ResourceExhausted {
		t.Fatalf("%v.Recv() = _, %v, want _, error code: %s", stream, err, codes.ResourceExhausted)
	}
	err = <-recvErr
	if status.Code(err) != codes.Canceled {
		t.Fatalf("server got error %v, want error code: %s", err, codes.Canceled)
	}
}

type clientFailCreds struct{}

func (c *clientFailCreds) ServerHandshake(rawConn net.Conn) (net.Conn, credentials.AuthInfo, error) {
	return rawConn, nil, nil
}
func (c *clientFailCreds) ClientHandshake(context.Context, string, net.Conn) (net.Conn, credentials.AuthInfo, error) {
	return nil, nil, fmt.Errorf("client handshake fails with fatal error")
}
func (c *clientFailCreds) Info() credentials.ProtocolInfo {
	return credentials.ProtocolInfo{}
}
func (c *clientFailCreds) Clone() credentials.TransportCredentials {
	return c
}
func (c *clientFailCreds) OverrideServerName(string) error {
	return nil
}

// This test makes sure that failfast RPCs fail if client handshake fails with
// fatal errors.
func (s) TestFailfastRPCFailOnFatalHandshakeError(t *testing.T) {
	lis, err := net.Listen("tcp", "localhost:0")
	if err != nil {
		t.Fatalf("Failed to listen: %v", err)
	}
	defer lis.Close()

	cc, err := grpc.NewClient("passthrough:///"+lis.Addr().String(), grpc.WithTransportCredentials(&clientFailCreds{}))
	if err != nil {
		t.Fatalf("grpc.NewClient(_) = %v", err)
	}
	defer cc.Close()

	tc := testgrpc.NewTestServiceClient(cc)
	// This unary call should fail, but not timeout.
	ctx, cancel := context.WithTimeout(context.Background(), defaultTestTimeout)
	defer cancel()
	if _, err := tc.EmptyCall(ctx, &testpb.Empty{}, grpc.WaitForReady(false)); status.Code(err) != codes.Unavailable {
		t.Fatalf("TestService/EmptyCall(_, _) = _, %v, want <Unavailable>", err)
	}
}

func (s) TestFlowControlLogicalRace(t *testing.T) {
	// Test for a regression of https://github.com/grpc/grpc-go/issues/632,
	// and other flow control bugs.

	const (
		itemCount   = 100
		itemSize    = 1 << 10
		recvCount   = 2
		maxFailures = 3
	)

	requestCount := 3000
	if raceMode {
		requestCount = 1000
	}

	lis, err := net.Listen("tcp", "localhost:0")
	if err != nil {
		t.Fatalf("Failed to listen: %v", err)
	}
	defer lis.Close()

	s := grpc.NewServer()
	testgrpc.RegisterTestServiceServer(s, &flowControlLogicalRaceServer{
		itemCount: itemCount,
		itemSize:  itemSize,
	})
	defer s.Stop()

	go s.Serve(lis)

	cc, err := grpc.NewClient(lis.Addr().String(), grpc.WithTransportCredentials(insecure.NewCredentials()))
	if err != nil {
		t.Fatalf("grpc.NewClient(%q) = %v", lis.Addr().String(), err)
	}
	defer cc.Close()
	cl := testgrpc.NewTestServiceClient(cc)

	failures := 0
	for i := 0; i < requestCount; i++ {
		ctx, cancel := context.WithTimeout(context.Background(), defaultTestTimeout)
		output, err := cl.StreamingOutputCall(ctx, &testpb.StreamingOutputCallRequest{})
		if err != nil {
			t.Fatalf("StreamingOutputCall; err = %q", err)
		}

		for j := 0; j < recvCount; j++ {
			if _, err := output.Recv(); err != nil {
				if err == io.EOF || status.Code(err) == codes.DeadlineExceeded {
					t.Errorf("got %d responses to request %d", j, i)
					failures++
					break
				}
				t.Fatalf("Recv; err = %q", err)
			}
		}
		cancel()

		if failures >= maxFailures {
			// Continue past the first failure to see if the connection is
			// entirely broken, or if only a single RPC was affected
			t.Fatalf("Too many failures received; aborting")
		}
	}
}

type flowControlLogicalRaceServer struct {
	testgrpc.TestServiceServer

	itemSize  int
	itemCount int
}

func (s *flowControlLogicalRaceServer) StreamingOutputCall(_ *testpb.StreamingOutputCallRequest, srv testgrpc.TestService_StreamingOutputCallServer) error {
	for i := 0; i < s.itemCount; i++ {
		err := srv.Send(&testpb.StreamingOutputCallResponse{
			Payload: &testpb.Payload{
				// Sending a large stream of data which the client reject
				// helps to trigger some types of flow control bugs.
				//
				// Reallocating memory here is inefficient, but the stress it
				// puts on the GC leads to more frequent flow control
				// failures. The GC likely causes more variety in the
				// goroutine scheduling orders.
				Body: bytes.Repeat([]byte("a"), s.itemSize),
			},
		})
		if err != nil {
			return err
		}
	}
	return nil
}

type lockingWriter struct {
	mu sync.Mutex
	w  io.Writer
}

func (lw *lockingWriter) Write(p []byte) (n int, err error) {
	lw.mu.Lock()
	defer lw.mu.Unlock()
	return lw.w.Write(p)
}

func (lw *lockingWriter) setWriter(w io.Writer) {
	lw.mu.Lock()
	defer lw.mu.Unlock()
	lw.w = w
}

var testLogOutput = &lockingWriter{w: os.Stderr}

// awaitNewConnLogOutput waits for any of grpc.NewConn's goroutines to
// terminate, if they're still running. It spams logs with this
// message.  We wait for it so our log filter is still
// active. Otherwise the "defer restore()" at the top of various test
// functions restores our log filter and then the goroutine spams.
func awaitNewConnLogOutput() {
	awaitLogOutput(50*time.Millisecond, "grpc: the client connection is closing; please retry")
}

func awaitLogOutput(maxWait time.Duration, phrase string) {
	pb := []byte(phrase)

	timer := time.NewTimer(maxWait)
	defer timer.Stop()
	wakeup := make(chan bool, 1)
	for {
		if logOutputHasContents(pb, wakeup) {
			return
		}
		select {
		case <-timer.C:
			// Too slow. Oh well.
			return
		case <-wakeup:
		}
	}
}

func logOutputHasContents(v []byte, wakeup chan<- bool) bool {
	testLogOutput.mu.Lock()
	defer testLogOutput.mu.Unlock()
	fw, ok := testLogOutput.w.(*filterWriter)
	if !ok {
		return false
	}
	fw.mu.Lock()
	defer fw.mu.Unlock()
	if bytes.Contains(fw.buf.Bytes(), v) {
		return true
	}
	fw.wakeup = wakeup
	return false
}

var verboseLogs = flag.Bool("verbose_logs", false, "show all log output, without filtering")

func noop() {}

// declareLogNoise declares that t is expected to emit the following noisy
// phrases, even on success. Those phrases will be filtered from log output and
// only be shown if *verbose_logs or t ends up failing. The returned restore
// function should be called with defer to be run before the test ends.
func declareLogNoise(t *testing.T, phrases ...string) (restore func()) {
	if *verboseLogs {
		return noop
	}
	fw := &filterWriter{dst: os.Stderr, filter: phrases}
	testLogOutput.setWriter(fw)
	return func() {
		if t.Failed() {
			fw.mu.Lock()
			defer fw.mu.Unlock()
			if fw.buf.Len() > 0 {
				t.Logf("Complete log output:\n%s", fw.buf.Bytes())
			}
		}
		testLogOutput.setWriter(os.Stderr)
	}
}

type filterWriter struct {
	dst    io.Writer
	filter []string

	mu     sync.Mutex
	buf    bytes.Buffer
	wakeup chan<- bool // if non-nil, gets true on write
}

func (fw *filterWriter) Write(p []byte) (n int, err error) {
	fw.mu.Lock()
	fw.buf.Write(p)
	if fw.wakeup != nil {
		select {
		case fw.wakeup <- true:
		default:
		}
	}
	fw.mu.Unlock()

	ps := string(p)
	for _, f := range fw.filter {
		if strings.Contains(ps, f) {
			return len(p), nil
		}
	}
	return fw.dst.Write(p)
}

func (s) TestGRPCMethod(t *testing.T) {
	var method string
	var ok bool

	ss := &stubserver.StubServer{
		EmptyCallF: func(ctx context.Context, _ *testpb.Empty) (*testpb.Empty, error) {
			method, ok = grpc.Method(ctx)
			return &testpb.Empty{}, nil
		},
	}
	if err := ss.Start(nil); err != nil {
		t.Fatalf("Error starting endpoint server: %v", err)
	}
	defer ss.Stop()

	ctx, cancel := context.WithTimeout(context.Background(), defaultTestTimeout)
	defer cancel()

	if _, err := ss.Client.EmptyCall(ctx, &testpb.Empty{}); err != nil {
		t.Fatalf("ss.Client.EmptyCall(_, _) = _, %v; want _, nil", err)
	}

	if want := "/grpc.testing.TestService/EmptyCall"; !ok || method != want {
		t.Fatalf("grpc.Method(_) = %q, %v; want %q, true", method, ok, want)
	}
}

func (s) TestUnaryProxyDoesNotForwardMetadata(t *testing.T) {
	const mdkey = "somedata"

	// endpoint ensures mdkey is NOT in metadata and returns an error if it is.
	endpoint := &stubserver.StubServer{
		EmptyCallF: func(ctx context.Context, _ *testpb.Empty) (*testpb.Empty, error) {
			if md, ok := metadata.FromIncomingContext(ctx); !ok || md[mdkey] != nil {
				return nil, status.Errorf(codes.Internal, "endpoint: md=%v; want !contains(%q)", md, mdkey)
			}
			return &testpb.Empty{}, nil
		},
	}
	if err := endpoint.Start(nil); err != nil {
		t.Fatalf("Error starting endpoint server: %v", err)
	}
	defer endpoint.Stop()

	// proxy ensures mdkey IS in metadata, then forwards the RPC to endpoint
	// without explicitly copying the metadata.
	proxy := &stubserver.StubServer{
		EmptyCallF: func(ctx context.Context, in *testpb.Empty) (*testpb.Empty, error) {
			if md, ok := metadata.FromIncomingContext(ctx); !ok || md[mdkey] == nil {
				return nil, status.Errorf(codes.Internal, "proxy: md=%v; want contains(%q)", md, mdkey)
			}
			return endpoint.Client.EmptyCall(ctx, in)
		},
	}
	if err := proxy.Start(nil); err != nil {
		t.Fatalf("Error starting proxy server: %v", err)
	}
	defer proxy.Stop()

	ctx, cancel := context.WithTimeout(context.Background(), defaultTestTimeout)
	defer cancel()
	md := metadata.Pairs(mdkey, "val")
	ctx = metadata.NewOutgoingContext(ctx, md)

	// Sanity check that endpoint properly errors when it sees mdkey.
	_, err := endpoint.Client.EmptyCall(ctx, &testpb.Empty{})
	if s, ok := status.FromError(err); !ok || s.Code() != codes.Internal {
		t.Fatalf("endpoint.Client.EmptyCall(_, _) = _, %v; want _, <status with Code()=Internal>", err)
	}

	if _, err := proxy.Client.EmptyCall(ctx, &testpb.Empty{}); err != nil {
		t.Fatal(err.Error())
	}
}

func (s) TestStreamingProxyDoesNotForwardMetadata(t *testing.T) {
	const mdkey = "somedata"

	// doFDC performs a FullDuplexCall with client and returns the error from the
	// first stream.Recv call, or nil if that error is io.EOF.  Calls t.Fatal if
	// the stream cannot be established.
	doFDC := func(ctx context.Context, client testgrpc.TestServiceClient) error {
		stream, err := client.FullDuplexCall(ctx)
		if err != nil {
			t.Fatalf("Unwanted error: %v", err)
		}
		if _, err := stream.Recv(); err != io.EOF {
			return err
		}
		return nil
	}

	// endpoint ensures mdkey is NOT in metadata and returns an error if it is.
	endpoint := &stubserver.StubServer{
		FullDuplexCallF: func(stream testgrpc.TestService_FullDuplexCallServer) error {
			ctx := stream.Context()
			if md, ok := metadata.FromIncomingContext(ctx); !ok || md[mdkey] != nil {
				return status.Errorf(codes.Internal, "endpoint: md=%v; want !contains(%q)", md, mdkey)
			}
			return nil
		},
	}
	if err := endpoint.Start(nil); err != nil {
		t.Fatalf("Error starting endpoint server: %v", err)
	}
	defer endpoint.Stop()

	// proxy ensures mdkey IS in metadata, then forwards the RPC to endpoint
	// without explicitly copying the metadata.
	proxy := &stubserver.StubServer{
		FullDuplexCallF: func(stream testgrpc.TestService_FullDuplexCallServer) error {
			ctx := stream.Context()
			if md, ok := metadata.FromIncomingContext(ctx); !ok || md[mdkey] == nil {
				return status.Errorf(codes.Internal, "endpoint: md=%v; want !contains(%q)", md, mdkey)
			}
			return doFDC(ctx, endpoint.Client)
		},
	}
	if err := proxy.Start(nil); err != nil {
		t.Fatalf("Error starting proxy server: %v", err)
	}
	defer proxy.Stop()

	ctx, cancel := context.WithTimeout(context.Background(), defaultTestTimeout)
	defer cancel()
	md := metadata.Pairs(mdkey, "val")
	ctx = metadata.NewOutgoingContext(ctx, md)

	// Sanity check that endpoint properly errors when it sees mdkey in ctx.
	err := doFDC(ctx, endpoint.Client)
	if s, ok := status.FromError(err); !ok || s.Code() != codes.Internal {
		t.Fatalf("stream.Recv() = _, %v; want _, <status with Code()=Internal>", err)
	}

	if err := doFDC(ctx, proxy.Client); err != nil {
		t.Fatalf("doFDC(_, proxy.Client) = %v; want nil", err)
	}
}

func (s) TestStatsTagsAndTrace(t *testing.T) {
	const mdTraceKey = "grpc-trace-bin"
	const mdTagsKey = "grpc-tags-bin"

	setTrace := func(ctx context.Context, b []byte) context.Context {
		return metadata.AppendToOutgoingContext(ctx, mdTraceKey, string(b))
	}
	setTags := func(ctx context.Context, b []byte) context.Context {
		return metadata.AppendToOutgoingContext(ctx, mdTagsKey, string(b))
	}

	// Data added to context by client (typically in a stats handler).
	tags := []byte{1, 5, 2, 4, 3}
	trace := []byte{5, 2, 1, 3, 4}

	// endpoint ensures Tags() and Trace() in context match those that were added
	// by the client and returns an error if not.
	endpoint := &stubserver.StubServer{
		EmptyCallF: func(ctx context.Context, _ *testpb.Empty) (*testpb.Empty, error) {
			md, _ := metadata.FromIncomingContext(ctx)
			if md[mdTagsKey] == nil || !cmp.Equal(md[mdTagsKey][len(md[mdTagsKey])-1], string(tags)) {
				return nil, status.Errorf(codes.Internal, "md['grpc-tags-bin']=%v; want %v", md[mdTagsKey], tags)
			}
			if md[mdTraceKey] == nil || !cmp.Equal(md[mdTraceKey][len(md[mdTraceKey])-1], string(trace)) {
				return nil, status.Errorf(codes.Internal, "md['grpc-trace-bin']=%v; want %v", md[mdTraceKey], trace)
			}
			return &testpb.Empty{}, nil
		},
	}
	if err := endpoint.Start(nil); err != nil {
		t.Fatalf("Error starting endpoint server: %v", err)
	}
	defer endpoint.Stop()

	ctx, cancel := context.WithTimeout(context.Background(), defaultTestTimeout)
	defer cancel()

	testCases := []struct {
		ctx  context.Context
		want codes.Code
	}{
		{ctx: ctx, want: codes.Internal},
		{ctx: setTags(ctx, tags), want: codes.Internal},
		{ctx: setTrace(ctx, trace), want: codes.Internal},
		{ctx: setTags(setTrace(ctx, tags), tags), want: codes.Internal},
		{ctx: setTags(setTrace(ctx, trace), tags), want: codes.OK},
	}

	for _, tc := range testCases {
		_, err := endpoint.Client.EmptyCall(tc.ctx, &testpb.Empty{})
		if tc.want == codes.OK && err != nil {
			t.Fatalf("endpoint.Client.EmptyCall(%v, _) = _, %v; want _, nil", tc.ctx, err)
		}
		if s, ok := status.FromError(err); !ok || s.Code() != tc.want {
			t.Fatalf("endpoint.Client.EmptyCall(%v, _) = _, %v; want _, <status with Code()=%v>", tc.ctx, err, tc.want)
		}
	}
}

func (s) TestTapTimeout(t *testing.T) {
	sopts := []grpc.ServerOption{
		grpc.InTapHandle(func(ctx context.Context, _ *tap.Info) (context.Context, error) {
			c, cancel := context.WithCancel(ctx)
			// Call cancel instead of setting a deadline so we can detect which error
			// occurred -- this cancellation (desired) or the client's deadline
			// expired (indicating this cancellation did not affect the RPC).
			time.AfterFunc(10*time.Millisecond, cancel)
			return c, nil
		}),
	}

	ss := &stubserver.StubServer{
		EmptyCallF: func(ctx context.Context, _ *testpb.Empty) (*testpb.Empty, error) {
			<-ctx.Done()
			return nil, status.Error(codes.Canceled, ctx.Err().Error())
		},
	}
	if err := ss.Start(sopts); err != nil {
		t.Fatalf("Error starting endpoint server: %v", err)
	}
	defer ss.Stop()

	// This was known to be flaky; test several times.
	for i := 0; i < 10; i++ {
		// Set our own deadline in case the server hangs.
		ctx, cancel := context.WithTimeout(context.Background(), defaultTestTimeout)
		res, err := ss.Client.EmptyCall(ctx, &testpb.Empty{})
		cancel()
		if s, ok := status.FromError(err); !ok || s.Code() != codes.Canceled {
			t.Fatalf("ss.Client.EmptyCall(ctx, _) = %v, %v; want nil, <status with Code()=Canceled>", res, err)
		}
	}

}

func (s) TestClientWriteFailsAfterServerClosesStream(t *testing.T) {
	ss := &stubserver.StubServer{
		FullDuplexCallF: func(testgrpc.TestService_FullDuplexCallServer) error {
			return status.Errorf(codes.Internal, "")
		},
	}
	sopts := []grpc.ServerOption{}
	if err := ss.Start(sopts); err != nil {
		t.Fatalf("Error starting endpoint server: %v", err)
	}
	defer ss.Stop()
	ctx, cancel := context.WithTimeout(context.Background(), defaultTestTimeout)
	defer cancel()
	stream, err := ss.Client.FullDuplexCall(ctx)
	if err != nil {
		t.Fatalf("Error while creating stream: %v", err)
	}
	for {
		if err := stream.Send(&testpb.StreamingOutputCallRequest{}); err == nil {
			time.Sleep(5 * time.Millisecond)
		} else if err == io.EOF {
			break // Success.
		} else {
			t.Fatalf("stream.Send(_) = %v, want io.EOF", err)
		}
	}
}

type windowSizeConfig struct {
	serverStream int32
	serverConn   int32
	clientStream int32
	clientConn   int32
}

func (s) TestConfigurableWindowSizeWithLargeWindow(t *testing.T) {
	wc := windowSizeConfig{
		serverStream: 8 * 1024 * 1024,
		serverConn:   12 * 1024 * 1024,
		clientStream: 6 * 1024 * 1024,
		clientConn:   8 * 1024 * 1024,
	}
	for _, e := range listTestEnv() {
		testConfigurableWindowSize(t, e, wc)
	}
}

func (s) TestConfigurableWindowSizeWithSmallWindow(t *testing.T) {
	wc := windowSizeConfig{
		serverStream: 1,
		serverConn:   1,
		clientStream: 1,
		clientConn:   1,
	}
	for _, e := range listTestEnv() {
		testConfigurableWindowSize(t, e, wc)
	}
}

func testConfigurableWindowSize(t *testing.T, e env, wc windowSizeConfig) {
	te := newTest(t, e)
	te.serverInitialWindowSize = wc.serverStream
	te.serverInitialConnWindowSize = wc.serverConn
	te.clientInitialWindowSize = wc.clientStream
	te.clientInitialConnWindowSize = wc.clientConn

	te.startServer(&testServer{security: e.security})
	defer te.tearDown()

	cc := te.clientConn()
	tc := testgrpc.NewTestServiceClient(cc)
	ctx, cancel := context.WithTimeout(context.Background(), defaultTestTimeout)
	defer cancel()
	stream, err := tc.FullDuplexCall(ctx)
	if err != nil {
		t.Fatalf("%v.FullDuplexCall(_) = _, %v, want <nil>", tc, err)
	}
	numOfIter := 11
	// Set message size to exhaust largest of window sizes.
	messageSize := max(max(wc.serverStream, wc.serverConn), max(wc.clientStream, wc.clientConn)) / int32(numOfIter-1)
	messageSize = max(messageSize, 64*1024)
	payload, err := newPayload(testpb.PayloadType_COMPRESSABLE, messageSize)
	if err != nil {
		t.Fatal(err)
	}
	respParams := []*testpb.ResponseParameters{
		{
			Size: messageSize,
		},
	}
	req := &testpb.StreamingOutputCallRequest{
		ResponseType:       testpb.PayloadType_COMPRESSABLE,
		ResponseParameters: respParams,
		Payload:            payload,
	}
	for i := 0; i < numOfIter; i++ {
		if err := stream.Send(req); err != nil {
			t.Fatalf("%v.Send(%v) = %v, want <nil>", stream, req, err)
		}
		if _, err := stream.Recv(); err != nil {
			t.Fatalf("%v.Recv() = _, %v, want _, <nil>", stream, err)
		}
	}
	if err := stream.CloseSend(); err != nil {
		t.Fatalf("%v.CloseSend() = %v, want <nil>", stream, err)
	}
}

func (s) TestWaitForReadyConnection(t *testing.T) {
	for _, e := range listTestEnv() {
		testWaitForReadyConnection(t, e)
	}

}

func testWaitForReadyConnection(t *testing.T, e env) {
	te := newTest(t, e)
	te.userAgent = testAppUA
	te.startServer(&testServer{security: e.security})
	defer te.tearDown()

	cc := te.clientConn() // Non-blocking dial.
	tc := testgrpc.NewTestServiceClient(cc)
	ctx, cancel := context.WithTimeout(context.Background(), defaultTestTimeout)
	defer cancel()
	testutils.AwaitState(ctx, t, cc, connectivity.Ready)
	// Make a fail-fast RPC.
	if _, err := tc.EmptyCall(ctx, &testpb.Empty{}); err != nil {
		t.Fatalf("TestService/EmptyCall(_,_) = _, %v, want _, nil", err)
	}
}

func (s) TestSvrWriteStatusEarlyWrite(t *testing.T) {
	for _, e := range listTestEnv() {
		testSvrWriteStatusEarlyWrite(t, e)
	}
}

func testSvrWriteStatusEarlyWrite(t *testing.T, e env) {
	te := newTest(t, e)
	const smallSize = 1024
	const largeSize = 2048
	const extraLargeSize = 4096
	te.maxServerReceiveMsgSize = newInt(largeSize)
	te.maxServerSendMsgSize = newInt(largeSize)
	smallPayload, err := newPayload(testpb.PayloadType_COMPRESSABLE, smallSize)
	if err != nil {
		t.Fatal(err)
	}
	extraLargePayload, err := newPayload(testpb.PayloadType_COMPRESSABLE, extraLargeSize)
	if err != nil {
		t.Fatal(err)
	}
	te.startServer(&testServer{security: e.security})
	defer te.tearDown()
	tc := testgrpc.NewTestServiceClient(te.clientConn())
	respParam := []*testpb.ResponseParameters{
		{
			Size: int32(smallSize),
		},
	}
	sreq := &testpb.StreamingOutputCallRequest{
		ResponseType:       testpb.PayloadType_COMPRESSABLE,
		ResponseParameters: respParam,
		Payload:            extraLargePayload,
	}
	// Test recv case: server receives a message larger than maxServerReceiveMsgSize.
	stream, err := tc.FullDuplexCall(te.ctx)
	if err != nil {
		t.Fatalf("%v.FullDuplexCall(_) = _, %v, want <nil>", tc, err)
	}
	if err = stream.Send(sreq); err != nil {
		t.Fatalf("%v.Send() = _, %v, want <nil>", stream, err)
	}
	if _, err = stream.Recv(); err == nil || status.Code(err) != codes.ResourceExhausted {
		t.Fatalf("%v.Recv() = _, %v, want _, error code: %s", stream, err, codes.ResourceExhausted)
	}
	// Test send case: server sends a message larger than maxServerSendMsgSize.
	sreq.Payload = smallPayload
	respParam[0].Size = int32(extraLargeSize)

	stream, err = tc.FullDuplexCall(te.ctx)
	if err != nil {
		t.Fatalf("%v.FullDuplexCall(_) = _, %v, want <nil>", tc, err)
	}
	if err = stream.Send(sreq); err != nil {
		t.Fatalf("%v.Send(%v) = %v, want <nil>", stream, sreq, err)
	}
	if _, err = stream.Recv(); err == nil || status.Code(err) != codes.ResourceExhausted {
		t.Fatalf("%v.Recv() = _, %v, want _, error code: %s", stream, err, codes.ResourceExhausted)
	}
}

// TestMalformedStreamMethod starts a test server and sends an RPC with a
// malformed method name. The server should respond with an UNIMPLEMENTED status
// code in this case.
func (s) TestMalformedStreamMethod(t *testing.T) {
	const testMethod = "a-method-name-without-any-slashes"
	te := newTest(t, tcpClearRREnv)
	te.startServer(nil)
	defer te.tearDown()

	ctx, cancel := context.WithTimeout(context.Background(), defaultTestTimeout)
	defer cancel()
	err := te.clientConn().Invoke(ctx, testMethod, nil, nil)
	if gotCode := status.Code(err); gotCode != codes.Unimplemented {
		t.Fatalf("Invoke with method %q, got code %s, want %s", testMethod, gotCode, codes.Unimplemented)
	}
}

func (s) TestMethodFromServerStream(t *testing.T) {
	const testMethod = "/package.service/method"
	e := tcpClearRREnv
	te := newTest(t, e)
	var method string
	var ok bool
	te.unknownHandler = func(_ any, stream grpc.ServerStream) error {
		method, ok = grpc.MethodFromServerStream(stream)
		return nil
	}

	te.startServer(nil)
	defer te.tearDown()
	ctx, cancel := context.WithTimeout(context.Background(), defaultTestTimeout)
	defer cancel()
	_ = te.clientConn().Invoke(ctx, testMethod, nil, nil)
	if !ok || method != testMethod {
		t.Fatalf("Invoke with method %q, got %q, %v, want %q, true", testMethod, method, ok, testMethod)
	}
}

func (s) TestInterceptorCanAccessCallOptions(t *testing.T) {
	e := tcpClearRREnv
	te := newTest(t, e)
	te.startServer(&testServer{security: e.security})
	defer te.tearDown()

	type observedOptions struct {
		headers     []*metadata.MD
		trailers    []*metadata.MD
		peer        []*peer.Peer
		creds       []credentials.PerRPCCredentials
		failFast    []bool
		maxRecvSize []int
		maxSendSize []int
		compressor  []string
		subtype     []string
	}
	var observedOpts observedOptions
	populateOpts := func(opts []grpc.CallOption) {
		for _, o := range opts {
			switch o := o.(type) {
			case grpc.HeaderCallOption:
				observedOpts.headers = append(observedOpts.headers, o.HeaderAddr)
			case grpc.TrailerCallOption:
				observedOpts.trailers = append(observedOpts.trailers, o.TrailerAddr)
			case grpc.PeerCallOption:
				observedOpts.peer = append(observedOpts.peer, o.PeerAddr)
			case grpc.PerRPCCredsCallOption:
				observedOpts.creds = append(observedOpts.creds, o.Creds)
			case grpc.FailFastCallOption:
				observedOpts.failFast = append(observedOpts.failFast, o.FailFast)
			case grpc.MaxRecvMsgSizeCallOption:
				observedOpts.maxRecvSize = append(observedOpts.maxRecvSize, o.MaxRecvMsgSize)
			case grpc.MaxSendMsgSizeCallOption:
				observedOpts.maxSendSize = append(observedOpts.maxSendSize, o.MaxSendMsgSize)
			case grpc.CompressorCallOption:
				observedOpts.compressor = append(observedOpts.compressor, o.CompressorType)
			case grpc.ContentSubtypeCallOption:
				observedOpts.subtype = append(observedOpts.subtype, o.ContentSubtype)
			}
		}
	}

	te.unaryClientInt = func(_ context.Context, _ string, _, _ any, _ *grpc.ClientConn, _ grpc.UnaryInvoker, opts ...grpc.CallOption) error {
		populateOpts(opts)
		return nil
	}
	te.streamClientInt = func(_ context.Context, _ *grpc.StreamDesc, _ *grpc.ClientConn, _ string, _ grpc.Streamer, opts ...grpc.CallOption) (grpc.ClientStream, error) {
		populateOpts(opts)
		return nil, nil
	}

	defaults := []grpc.CallOption{
		grpc.WaitForReady(true),
		grpc.MaxCallRecvMsgSize(1010),
	}
	tc := testgrpc.NewTestServiceClient(te.clientConn(grpc.WithDefaultCallOptions(defaults...)))

	var headers metadata.MD
	var trailers metadata.MD
	var pr peer.Peer
	ctx, cancel := context.WithTimeout(context.Background(), defaultTestTimeout)
	defer cancel()
	tc.UnaryCall(ctx, &testpb.SimpleRequest{},
		grpc.MaxCallRecvMsgSize(100),
		grpc.MaxCallSendMsgSize(200),
		grpc.PerRPCCredentials(testPerRPCCredentials{}),
		grpc.Header(&headers),
		grpc.Trailer(&trailers),
		grpc.Peer(&pr))
	expected := observedOptions{
		failFast:    []bool{false},
		maxRecvSize: []int{1010, 100},
		maxSendSize: []int{200},
		creds:       []credentials.PerRPCCredentials{testPerRPCCredentials{}},
		headers:     []*metadata.MD{&headers},
		trailers:    []*metadata.MD{&trailers},
		peer:        []*peer.Peer{&pr},
	}

	if !reflect.DeepEqual(expected, observedOpts) {
		t.Errorf("unary call did not observe expected options: expected %#v, got %#v", expected, observedOpts)
	}

	observedOpts = observedOptions{} // reset

	tc.StreamingInputCall(ctx,
		grpc.WaitForReady(false),
		grpc.MaxCallSendMsgSize(2020),
		grpc.UseCompressor("comp-type"),
		grpc.CallContentSubtype("json"))
	expected = observedOptions{
		failFast:    []bool{false, true},
		maxRecvSize: []int{1010},
		maxSendSize: []int{2020},
		compressor:  []string{"comp-type"},
		subtype:     []string{"json"},
	}

	if !reflect.DeepEqual(expected, observedOpts) {
		t.Errorf("streaming call did not observe expected options: expected %#v, got %#v", expected, observedOpts)
	}
}

func (s) TestServeExitsWhenListenerClosed(t *testing.T) {
	ss := &stubserver.StubServer{
		EmptyCallF: func(context.Context, *testpb.Empty) (*testpb.Empty, error) {
			return &testpb.Empty{}, nil
		},
	}

	s := grpc.NewServer()
	defer s.Stop()
	testgrpc.RegisterTestServiceServer(s, ss)

	lis, err := net.Listen("tcp", "localhost:0")
	if err != nil {
		t.Fatalf("Failed to create listener: %v", err)
	}

	done := make(chan struct{})
	go func() {
		s.Serve(lis)
		close(done)
	}()

	cc, err := grpc.NewClient(lis.Addr().String(), grpc.WithTransportCredentials(insecure.NewCredentials()))
	if err != nil {
		t.Fatalf("Failed to create a client for server: %v", err)
	}
	defer cc.Close()
	c := testgrpc.NewTestServiceClient(cc)
	ctx, cancel := context.WithTimeout(context.Background(), defaultTestTimeout)
	defer cancel()
	if _, err := c.EmptyCall(ctx, &testpb.Empty{}); err != nil {
		t.Fatalf("Failed to send test RPC to server: %v", err)
	}

	if err := lis.Close(); err != nil {
		t.Fatalf("Failed to close listener: %v", err)
	}
	const timeout = 5 * time.Second
	timer := time.NewTimer(timeout)
	select {
	case <-done:
		return
	case <-timer.C:
		t.Fatalf("Serve did not return after %v", timeout)
	}
}

// Service handler returns status with invalid utf8 message.
func (s) TestStatusInvalidUTF8Message(t *testing.T) {
	var (
		origMsg = string([]byte{0xff, 0xfe, 0xfd})
		wantMsg = "���"
	)

	ss := &stubserver.StubServer{
		EmptyCallF: func(context.Context, *testpb.Empty) (*testpb.Empty, error) {
			return nil, status.Error(codes.Internal, origMsg)
		},
	}
	if err := ss.Start(nil); err != nil {
		t.Fatalf("Error starting endpoint server: %v", err)
	}
	defer ss.Stop()

	ctx, cancel := context.WithTimeout(context.Background(), defaultTestTimeout)
	defer cancel()

	if _, err := ss.Client.EmptyCall(ctx, &testpb.Empty{}); status.Convert(err).Message() != wantMsg {
		t.Fatalf("ss.Client.EmptyCall(_, _) = _, %v (msg %q); want _, err with msg %q", err, status.Convert(err).Message(), wantMsg)
	}
}

// Service handler returns status with details and invalid utf8 message. Proto
// will fail to marshal the status because of the invalid utf8 message. Details
// will be dropped when sending.
func (s) TestStatusInvalidUTF8Details(t *testing.T) {
	grpctest.TLogger.ExpectError("Failed to marshal rpc status")

	var (
		origMsg = string([]byte{0xff, 0xfe, 0xfd})
		wantMsg = "���"
	)

	ss := &stubserver.StubServer{
		EmptyCallF: func(context.Context, *testpb.Empty) (*testpb.Empty, error) {
			st := status.New(codes.Internal, origMsg)
			st, err := st.WithDetails(&testpb.Empty{})
			if err != nil {
				return nil, err
			}
			return nil, st.Err()
		},
	}
	if err := ss.Start(nil); err != nil {
		t.Fatalf("Error starting endpoint server: %v", err)
	}
	defer ss.Stop()

	ctx, cancel := context.WithTimeout(context.Background(), defaultTestTimeout)
	defer cancel()

	_, err := ss.Client.EmptyCall(ctx, &testpb.Empty{})
	st := status.Convert(err)
	if st.Message() != wantMsg {
		t.Fatalf("ss.Client.EmptyCall(_, _) = _, %v (msg %q); want _, err with msg %q", err, st.Message(), wantMsg)
	}
	if len(st.Details()) != 0 {
		// Details should be dropped on the server side.
		t.Fatalf("RPC status contain details: %v, want no details", st.Details())
	}
}

func (s) TestRPCTimeout(t *testing.T) {
	for _, e := range listTestEnv() {
		testRPCTimeout(t, e)
	}
}

func testRPCTimeout(t *testing.T, e env) {
	te := newTest(t, e)
	te.startServer(&testServer{security: e.security, unaryCallSleepTime: 500 * time.Millisecond})
	defer te.tearDown()

	cc := te.clientConn()
	tc := testgrpc.NewTestServiceClient(cc)

	const argSize = 2718
	const respSize = 314

	payload, err := newPayload(testpb.PayloadType_COMPRESSABLE, argSize)
	if err != nil {
		t.Fatal(err)
	}

	req := &testpb.SimpleRequest{
		ResponseType: testpb.PayloadType_COMPRESSABLE,
		ResponseSize: respSize,
		Payload:      payload,
	}
	for i := -1; i <= 10; i++ {
		ctx, cancel := context.WithTimeout(context.Background(), time.Duration(i)*time.Millisecond)
		if _, err := tc.UnaryCall(ctx, req); status.Code(err) != codes.DeadlineExceeded {
			t.Fatalf("TestService/UnaryCallv(_, _) = _, %v; want <nil>, error code: %s", err, codes.DeadlineExceeded)
		}
		cancel()
	}
}

// Tests that the client doesn't send a negative timeout to the server. If the
// server receives a negative timeout, it would return an internal status. The
// client checks the context error before starting a stream, however the context
// may expire after this check and before the timeout is calculated.
func (s) TestNegativeRPCTimeout(t *testing.T) {
	server := stubserver.StartTestService(t, nil)
	defer server.Stop()

	if err := server.StartClient(); err != nil {
		t.Fatalf("Failed to create client: %v", err)
	}

	// Try increasingly larger timeout values to trigger the condition when the
	// context has expired while creating the grpc-timeout header.
	for i := range 10 {
		ctx, cancel := context.WithTimeout(context.Background(), time.Duration(i*100)*time.Nanosecond)
		defer cancel()

		client := server.Client
		if _, err := client.EmptyCall(ctx, &testpb.Empty{}); status.Code(err) != codes.DeadlineExceeded {
			t.Fatalf("TestService/EmptyCall(_, _) = _, %v; want <nil>, error code: %s", err, codes.DeadlineExceeded)
		}
	}
}

func (s) TestDisabledIOBuffers(t *testing.T) {
	payload, err := newPayload(testpb.PayloadType_COMPRESSABLE, int32(60000))
	if err != nil {
		t.Fatalf("Failed to create payload: %v", err)
	}
	req := &testpb.StreamingOutputCallRequest{
		Payload: payload,
	}
	resp := &testpb.StreamingOutputCallResponse{
		Payload: payload,
	}

	ss := &stubserver.StubServer{
		FullDuplexCallF: func(stream testgrpc.TestService_FullDuplexCallServer) error {
			for {
				in, err := stream.Recv()
				if err == io.EOF {
					return nil
				}
				if err != nil {
					t.Errorf("stream.Recv() = _, %v, want _, <nil>", err)
					return err
				}
				if !reflect.DeepEqual(in.Payload.Body, payload.Body) {
					t.Errorf("Received message(len: %v) on server not what was expected(len: %v).", len(in.Payload.Body), len(payload.Body))
					return err
				}
				if err := stream.Send(resp); err != nil {
					t.Errorf("stream.Send(_)= %v, want <nil>", err)
					return err
				}

			}
		},
	}

	s := grpc.NewServer(grpc.WriteBufferSize(0), grpc.ReadBufferSize(0))
	testgrpc.RegisterTestServiceServer(s, ss)

	lis, err := net.Listen("tcp", "localhost:0")
	if err != nil {
		t.Fatalf("Failed to create listener: %v", err)
	}

	go func() {
		s.Serve(lis)
	}()
	defer s.Stop()
	cc, err := grpc.NewClient(lis.Addr().String(), grpc.WithTransportCredentials(insecure.NewCredentials()), grpc.WithWriteBufferSize(0), grpc.WithReadBufferSize(0))
	if err != nil {
		t.Fatalf("Failed to create a client for server")
	}
	defer cc.Close()
	c := testgrpc.NewTestServiceClient(cc)
	ctx, cancel := context.WithTimeout(context.Background(), defaultTestTimeout)
	defer cancel()
	stream, err := c.FullDuplexCall(ctx, grpc.WaitForReady(true))
	if err != nil {
		t.Fatalf("Failed to send test RPC to server")
	}
	for i := 0; i < 10; i++ {
		if err := stream.Send(req); err != nil {
			t.Fatalf("stream.Send(_) = %v, want <nil>", err)
		}
		in, err := stream.Recv()
		if err != nil {
			t.Fatalf("stream.Recv() = _, %v, want _, <nil>", err)
		}
		if !reflect.DeepEqual(in.Payload.Body, payload.Body) {
			t.Fatalf("Received message(len: %v) on client not what was expected(len: %v).", len(in.Payload.Body), len(payload.Body))
		}
	}
	stream.CloseSend()
	if _, err := stream.Recv(); err != io.EOF {
		t.Fatalf("stream.Recv() = _, %v, want _, io.EOF", err)
	}
}

func (s) TestServerMaxHeaderListSizeClientUserViolation(t *testing.T) {
	for _, e := range listTestEnv() {
		if e.httpHandler {
			continue
		}
		testServerMaxHeaderListSizeClientUserViolation(t, e)
	}
}

func testServerMaxHeaderListSizeClientUserViolation(t *testing.T, e env) {
	te := newTest(t, e)
	te.maxServerHeaderListSize = new(uint32)
	*te.maxServerHeaderListSize = 216
	te.startServer(&testServer{security: e.security})
	defer te.tearDown()

	cc := te.clientConn()
	tc := testgrpc.NewTestServiceClient(cc)
	ctx, cancel := context.WithTimeout(context.Background(), defaultTestTimeout)
	defer cancel()
	metadata.AppendToOutgoingContext(ctx, "oversize", string(make([]byte, 216)))
	var err error
	if err = verifyResultWithDelay(func() (bool, error) {
		if _, err = tc.EmptyCall(ctx, &testpb.Empty{}); err != nil && status.Code(err) == codes.Internal {
			return true, nil
		}
		return false, fmt.Errorf("tc.EmptyCall() = _, err: %v, want _, error code: %v", err, codes.Internal)
	}); err != nil {
		t.Fatal(err)
	}
}

func (s) TestClientMaxHeaderListSizeServerUserViolation(t *testing.T) {
	for _, e := range listTestEnv() {
		if e.httpHandler {
			continue
		}
		testClientMaxHeaderListSizeServerUserViolation(t, e)
	}
}

func testClientMaxHeaderListSizeServerUserViolation(t *testing.T, e env) {
	te := newTest(t, e)
	te.maxClientHeaderListSize = new(uint32)
	*te.maxClientHeaderListSize = 1 // any header server sends will violate
	te.startServer(&testServer{security: e.security})
	defer te.tearDown()

	cc := te.clientConn()
	tc := testgrpc.NewTestServiceClient(cc)
	ctx, cancel := context.WithTimeout(context.Background(), defaultTestTimeout)
	defer cancel()
	var err error
	if err = verifyResultWithDelay(func() (bool, error) {
		if _, err = tc.EmptyCall(ctx, &testpb.Empty{}); err != nil && status.Code(err) == codes.Internal {
			return true, nil
		}
		return false, fmt.Errorf("tc.EmptyCall() = _, err: %v, want _, error code: %v", err, codes.Internal)
	}); err != nil {
		t.Fatal(err)
	}
}

func (s) TestServerMaxHeaderListSizeClientIntentionalViolation(t *testing.T) {
	for _, e := range listTestEnv() {
		if e.httpHandler || e.security == "tls" {
			continue
		}
		testServerMaxHeaderListSizeClientIntentionalViolation(t, e)
	}
}

func testServerMaxHeaderListSizeClientIntentionalViolation(t *testing.T, e env) {
	te := newTest(t, e)
	te.maxServerHeaderListSize = new(uint32)
	*te.maxServerHeaderListSize = 512
	te.startServer(&testServer{security: e.security})
	defer te.tearDown()

	cc, dw := te.clientConnWithConnControl()
	tc := &testServiceClientWrapper{TestServiceClient: testgrpc.NewTestServiceClient(cc)}
	ctx, cancel := context.WithTimeout(context.Background(), defaultTestTimeout)
	defer cancel()
	stream, err := tc.FullDuplexCall(ctx)
	if err != nil {
		t.Fatalf("%v.FullDuplexCall(_) = _, %v, want _, <nil>", tc, err)
	}
	rcw := dw.getRawConnWrapper()
	val := make([]string, 512)
	for i := range val {
		val[i] = "a"
	}
	// allow for client to send the initial header
	time.Sleep(100 * time.Millisecond)
	rcw.writeHeaders(http2.HeadersFrameParam{
		StreamID:      tc.getCurrentStreamID(),
		BlockFragment: rcw.encodeHeader("oversize", strings.Join(val, "")),
		EndStream:     false,
		EndHeaders:    true,
	})
	if _, err := stream.Recv(); err == nil || status.Code(err) != codes.Internal {
		t.Fatalf("stream.Recv() = _, %v, want _, error code: %v", err, codes.Internal)
	}
}

func (s) TestClientMaxHeaderListSizeServerIntentionalViolation(t *testing.T) {
	for _, e := range listTestEnv() {
		if e.httpHandler || e.security == "tls" {
			continue
		}
		testClientMaxHeaderListSizeServerIntentionalViolation(t, e)
	}
}

func testClientMaxHeaderListSizeServerIntentionalViolation(t *testing.T, e env) {
	te := newTest(t, e)
	te.maxClientHeaderListSize = new(uint32)
	*te.maxClientHeaderListSize = 200
	lw := te.startServerWithConnControl(&testServer{security: e.security, setHeaderOnly: true})
	defer te.tearDown()
	cc, _ := te.clientConnWithConnControl()
	tc := &testServiceClientWrapper{TestServiceClient: testgrpc.NewTestServiceClient(cc)}
	ctx, cancel := context.WithTimeout(context.Background(), defaultTestTimeout)
	defer cancel()
	stream, err := tc.FullDuplexCall(ctx)
	if err != nil {
		t.Fatalf("%v.FullDuplexCall(_) = _, %v, want _, <nil>", tc, err)
	}
	var i int
	var rcw *rawConnWrapper
	for i = 0; i < 100; i++ {
		rcw = lw.getLastConn()
		if rcw != nil {
			break
		}
		time.Sleep(10 * time.Millisecond)
		continue
	}
	if i == 100 {
		t.Fatalf("failed to create server transport after 1s")
	}

	val := make([]string, 200)
	for i := range val {
		val[i] = "a"
	}
	// allow for client to send the initial header.
	time.Sleep(100 * time.Millisecond)
	rcw.writeHeaders(http2.HeadersFrameParam{
		StreamID:      tc.getCurrentStreamID(),
		BlockFragment: rcw.encodeRawHeader("oversize", strings.Join(val, "")),
		EndStream:     false,
		EndHeaders:    true,
	})
	if _, err := stream.Recv(); err == nil || status.Code(err) != codes.Internal {
		t.Fatalf("stream.Recv() = _, %v, want _, error code: %v", err, codes.Internal)
	}
}

func (s) TestNetPipeConn(t *testing.T) {
	// This test will block indefinitely if grpc writes both client and server
	// prefaces without either reading from the Conn.
	pl := testutils.NewPipeListener()
	s := grpc.NewServer()
	defer s.Stop()
	ts := &funcServer{unaryCall: func(context.Context, *testpb.SimpleRequest) (*testpb.SimpleResponse, error) {
		return &testpb.SimpleResponse{}, nil
	}}
	testgrpc.RegisterTestServiceServer(s, ts)
	go s.Serve(pl)
	ctx, cancel := context.WithTimeout(context.Background(), defaultTestTimeout)
	defer cancel()
	cc, err := grpc.NewClient("passthrough:///", grpc.WithTransportCredentials(insecure.NewCredentials()), grpc.WithDialer(pl.Dialer()))
	if err != nil {
		t.Fatalf("Error creating client: %v", err)
	}
	defer cc.Close()
	client := testgrpc.NewTestServiceClient(cc)
	if _, err := client.UnaryCall(ctx, &testpb.SimpleRequest{}); err != nil {
		t.Fatalf("UnaryCall(_) = _, %v; want _, nil", err)
	}
}

func (s) TestLargeTimeout(t *testing.T) {
	for _, e := range listTestEnv() {
		testLargeTimeout(t, e)
	}
}

func testLargeTimeout(t *testing.T, e env) {
	te := newTest(t, e)
	te.declareLogNoise("Server.processUnaryRPC failed to write status")

	ts := &funcServer{}
	te.startServer(ts)
	defer te.tearDown()
	tc := testgrpc.NewTestServiceClient(te.clientConn())

	timeouts := []time.Duration{
		time.Duration(math.MaxInt64), // will be (correctly) converted to
		// 2562048 hours, which overflows upon converting back to an int64
		2562047 * time.Hour, // the largest timeout that does not overflow
	}

	for i, maxTimeout := range timeouts {
		ts.unaryCall = func(ctx context.Context, _ *testpb.SimpleRequest) (*testpb.SimpleResponse, error) {
			deadline, ok := ctx.Deadline()
			timeout := time.Until(deadline)
			minTimeout := maxTimeout - 5*time.Second
			if !ok || timeout < minTimeout || timeout > maxTimeout {
				t.Errorf("ctx.Deadline() = (now+%v), %v; want [%v, %v], true", timeout, ok, minTimeout, maxTimeout)
				return nil, status.Error(codes.OutOfRange, "deadline error")
			}
			return &testpb.SimpleResponse{}, nil
		}

		ctx, cancel := context.WithTimeout(context.Background(), maxTimeout)
		defer cancel()

		if _, err := tc.UnaryCall(ctx, &testpb.SimpleRequest{}); err != nil {
			t.Errorf("case %v: UnaryCall(_) = _, %v; want _, nil", i, err)
		}
	}
}

func listenWithNotifyingListener(network, address string, event *grpcsync.Event) (net.Listener, error) {
	lis, err := net.Listen(network, address)
	if err != nil {
		return nil, err
	}
	return notifyingListener{connEstablished: event, Listener: lis}, nil
}

type notifyingListener struct {
	connEstablished *grpcsync.Event
	net.Listener
}

func (lis notifyingListener) Accept() (net.Conn, error) {
	defer lis.connEstablished.Fire()
	return lis.Listener.Accept()
}

func (s) TestRPCWaitsForResolver(t *testing.T) {
	te := testServiceConfigSetup(t, tcpClearRREnv)
	te.startServer(&testServer{security: tcpClearRREnv.security})
	defer te.tearDown()
	r := manual.NewBuilderWithScheme("whatever")

	te.resolverScheme = r.Scheme()
	cc := te.clientConn(grpc.WithResolvers(r))
	tc := testgrpc.NewTestServiceClient(cc)

	ctx, cancel := context.WithTimeout(context.Background(), defaultTestShortTimeout)
	defer cancel()
	// With no resolved addresses yet, this will timeout.
	if _, err := tc.EmptyCall(ctx, &testpb.Empty{}); status.Code(err) != codes.DeadlineExceeded {
		t.Fatalf("TestService/EmptyCall(_, _) = _, %v, want _, %s", err, codes.DeadlineExceeded)
	}

	ctx, cancel = context.WithTimeout(context.Background(), defaultTestTimeout)
	defer cancel()
	go func() {
		time.Sleep(time.Second)
		r.UpdateState(resolver.State{
			Addresses: []resolver.Address{{Addr: te.srvAddr}},
			ServiceConfig: parseServiceConfig(t, r, `{
		    "methodConfig": [
		        {
		            "name": [
		                {
		                    "service": "grpc.testing.TestService",
		                    "method": "UnaryCall"
		                }
		            ],
                    "maxRequestMessageBytes": 0
		        }
		    ]
		}`)})
	}()
	// We wait a second before providing a service config and resolving
	// addresses.  So this will wait for that and then honor the
	// maxRequestMessageBytes it contains.
	payload, err := newPayload(testpb.PayloadType_COMPRESSABLE, 1)
	if err != nil {
		t.Fatal(err)
	}
	if _, err := tc.UnaryCall(ctx, &testpb.SimpleRequest{Payload: payload}); status.Code(err) != codes.ResourceExhausted {
		t.Fatalf("TestService/UnaryCall(_, _) = _, %v, want _, nil", err)
	}
	if got := ctx.Err(); got != nil {
		t.Fatalf("ctx.Err() = %v; want nil (deadline should be set short by service config)", got)
	}
	if _, err := tc.UnaryCall(ctx, &testpb.SimpleRequest{}); err != nil {
		t.Fatalf("TestService/UnaryCall(_, _) = _, %v, want _, nil", err)
	}
}

type httpServerResponse struct {
	headers  [][]string
	payload  []byte
	trailers [][]string
}

type httpServer struct {
	// If waitForEndStream is set, wait for the client to send a frame with end
	// stream in it before sending a response/refused stream.
	waitForEndStream bool
	refuseStream     func(uint32) bool
	responses        []httpServerResponse
}

func (s *httpServer) writeHeader(framer *http2.Framer, sid uint32, headerFields []string, endStream bool) error {
	if len(headerFields)%2 == 1 {
		panic("odd number of kv args")
	}

	var buf bytes.Buffer
	henc := hpack.NewEncoder(&buf)
	for len(headerFields) > 0 {
		k, v := headerFields[0], headerFields[1]
		headerFields = headerFields[2:]
		henc.WriteField(hpack.HeaderField{Name: k, Value: v})
	}

	return framer.WriteHeaders(http2.HeadersFrameParam{
		StreamID:      sid,
		BlockFragment: buf.Bytes(),
		EndStream:     endStream,
		EndHeaders:    true,
	})
}

func (s *httpServer) writePayload(framer *http2.Framer, sid uint32, payload []byte) error {
	return framer.WriteData(sid, false, payload)
}

func (s *httpServer) start(t *testing.T, lis net.Listener) {
	// Launch an HTTP server to send back header.
	go func() {
		conn, err := lis.Accept()
		if err != nil {
			t.Errorf("Error accepting connection: %v", err)
			return
		}
		defer conn.Close()
		// Read preface sent by client.
		if _, err = io.ReadFull(conn, make([]byte, len(http2.ClientPreface))); err != nil {
			t.Errorf("Error at server-side while reading preface from client. Err: %v", err)
			return
		}
		reader := bufio.NewReader(conn)
		writer := bufio.NewWriter(conn)
		framer := http2.NewFramer(writer, reader)
		if err = framer.WriteSettingsAck(); err != nil {
			t.Errorf("Error at server-side while sending Settings ack. Err: %v", err)
			return
		}
		writer.Flush() // necessary since client is expecting preface before declaring connection fully setup.
		var sid uint32
		// Loop until framer returns possible conn closed errors.
		for requestNum := 0; ; requestNum = (requestNum + 1) % len(s.responses) {
			// Read frames until a header is received.
			for {
				frame, err := framer.ReadFrame()
				if err != nil {
					if !isConnClosedErr(err) {
						t.Errorf("Error at server-side while reading frame. got: %q, want: rpc error containing substring %q OR %q", err, possibleConnResetMsg, possibleEOFMsg)
					}
					return
				}
				sid = 0
				switch fr := frame.(type) {
				case *http2.HeadersFrame:
					// Respond after this if we are not waiting for an end
					// stream or if this frame ends it.
					if !s.waitForEndStream || fr.StreamEnded() {
						sid = fr.Header().StreamID
					}

				case *http2.DataFrame:
					// Respond after this if we were waiting for an end stream
					// and this frame ends it.  (If we were not waiting for an
					// end stream, this stream was already responded to when
					// the headers were received.)
					if s.waitForEndStream && fr.StreamEnded() {
						sid = fr.Header().StreamID
					}
				}
				if sid != 0 {
					if s.refuseStream == nil || !s.refuseStream(sid) {
						break
					}
					framer.WriteRSTStream(sid, http2.ErrCodeRefusedStream)
					writer.Flush()
				}
			}

			response := s.responses[requestNum]
			for _, header := range response.headers {
				if err = s.writeHeader(framer, sid, header, false); err != nil {
					t.Errorf("Error at server-side while writing headers. Err: %v", err)
					return
				}
				writer.Flush()
			}
			if response.payload != nil {
				if err = s.writePayload(framer, sid, response.payload); err != nil {
					t.Errorf("Error at server-side while writing payload. Err: %v", err)
					return
				}
				writer.Flush()
			}
			for i, trailer := range response.trailers {
				if err = s.writeHeader(framer, sid, trailer, i == len(response.trailers)-1); err != nil {
					t.Errorf("Error at server-side while writing trailers. Err: %v", err)
					return
				}
				writer.Flush()
			}
		}
	}()
}

func (s) TestClientCancellationPropagatesUnary(t *testing.T) {
	wg := &sync.WaitGroup{}
	called, done := make(chan struct{}), make(chan struct{})
	ss := &stubserver.StubServer{
		EmptyCallF: func(ctx context.Context, _ *testpb.Empty) (*testpb.Empty, error) {
			close(called)
			<-ctx.Done()
			err := ctx.Err()
			if err != context.Canceled {
				t.Errorf("ctx.Err() = %v; want context.Canceled", err)
			}
			close(done)
			return nil, err
		},
	}
	if err := ss.Start(nil); err != nil {
		t.Fatalf("Error starting endpoint server: %v", err)
	}
	defer ss.Stop()

	ctx, cancel := context.WithTimeout(context.Background(), defaultTestTimeout)

	wg.Add(1)
	go func() {
		if _, err := ss.Client.EmptyCall(ctx, &testpb.Empty{}); status.Code(err) != codes.Canceled {
			t.Errorf("ss.Client.EmptyCall() = _, %v; want _, Code()=codes.Canceled", err)
		}
		wg.Done()
	}()

	select {
	case <-called:
	case <-time.After(5 * time.Second):
		t.Fatalf("failed to perform EmptyCall after 10s")
	}
	cancel()
	select {
	case <-done:
	case <-time.After(5 * time.Second):
		t.Fatalf("server failed to close done chan due to cancellation propagation")
	}
	wg.Wait()
}

// When an RPC is canceled, it's possible that the last Recv() returns before
// all call options' after are executed.
func (s) TestCanceledRPCCallOptionRace(t *testing.T) {
	ss := &stubserver.StubServer{
		FullDuplexCallF: func(stream testgrpc.TestService_FullDuplexCallServer) error {
			err := stream.Send(&testpb.StreamingOutputCallResponse{})
			if err != nil {
				return err
			}
			<-stream.Context().Done()
			return nil
		},
	}
	if err := ss.Start(nil); err != nil {
		t.Fatalf("Error starting endpoint server: %v", err)
	}
	defer ss.Stop()

	const count = 1000
	ctx, cancel := context.WithTimeout(context.Background(), defaultTestTimeout)
	defer cancel()

	var wg sync.WaitGroup
	wg.Add(count)
	for i := 0; i < count; i++ {
		go func() {
			defer wg.Done()
			var p peer.Peer
			ctx, cancel := context.WithCancel(ctx)
			defer cancel()
			stream, err := ss.Client.FullDuplexCall(ctx, grpc.Peer(&p))
			if err != nil {
				t.Errorf("_.FullDuplexCall(_) = _, %v", err)
				return
			}
			if err := stream.Send(&testpb.StreamingOutputCallRequest{}); err != nil {
				t.Errorf("_ has error %v while sending", err)
				return
			}
			if _, err := stream.Recv(); err != nil {
				t.Errorf("%v.Recv() = %v", stream, err)
				return
			}
			cancel()
			if _, err := stream.Recv(); status.Code(err) != codes.Canceled {
				t.Errorf("%v compleled with error %v, want %s", stream, err, codes.Canceled)
				return
			}
			// If recv returns before call options are executed, peer.Addr is not set,
			// fail the test.
			if p.Addr == nil {
				t.Errorf("peer.Addr is nil, want non-nil")
				return
			}
		}()
	}
	wg.Wait()
}

func (s) TestClientSettingsFloodCloseConn(t *testing.T) {
	// Tests that the server properly closes its transport if the client floods
	// settings frames and then closes the connection.

	// Minimize buffer sizes to stimulate failure condition more quickly.
	s := grpc.NewServer(grpc.WriteBufferSize(20))
	l := bufconn.Listen(20)
	go s.Serve(l)

	// Dial our server and handshake.
	conn, err := l.Dial()
	if err != nil {
		t.Fatalf("Error dialing bufconn: %v", err)
	}

	n, err := conn.Write([]byte(http2.ClientPreface))
	if err != nil || n != len(http2.ClientPreface) {
		t.Fatalf("Error writing client preface: %v, %v", n, err)
	}

	fr := http2.NewFramer(conn, conn)
	f, err := fr.ReadFrame()
	if err != nil {
		t.Fatalf("Error reading initial settings frame: %v", err)
	}
	if _, ok := f.(*http2.SettingsFrame); ok {
		if err := fr.WriteSettingsAck(); err != nil {
			t.Fatalf("Error writing settings ack: %v", err)
		}
	} else {
		t.Fatalf("Error reading initial settings frame: type=%T", f)
	}

	// Confirm settings can be written, and that an ack is read.
	if err = fr.WriteSettings(); err != nil {
		t.Fatalf("Error writing settings frame: %v", err)
	}
	if f, err = fr.ReadFrame(); err != nil {
		t.Fatalf("Error reading frame: %v", err)
	}
	if sf, ok := f.(*http2.SettingsFrame); !ok || !sf.IsAck() {
		t.Fatalf("Unexpected frame: %v", f)
	}

	// Flood settings frames until a timeout occurs, indicating the server has
	// stopped reading from the connection, then close the conn.
	for {
		conn.SetWriteDeadline(time.Now().Add(50 * time.Millisecond))
		if err := fr.WriteSettings(); err != nil {
			if to, ok := err.(interface{ Timeout() bool }); !ok || !to.Timeout() {
				t.Fatalf("Received unexpected write error: %v", err)
			}
			break
		}
	}
	conn.Close()

	// If the server does not handle this situation correctly, it will never
	// close the transport.  This is because its loopyWriter.run() will have
	// exited, and thus not handle the goAway the draining process initiates.
	// Also, we would see a goroutine leak in this case, as the reader would be
	// blocked on the controlBuf's throttle() method indefinitely.

	timer := time.AfterFunc(5*time.Second, func() {
		t.Errorf("Timeout waiting for GracefulStop to return")
		s.Stop()
	})
	s.GracefulStop()
	timer.Stop()
}

func unaryInterceptorVerifyConn(ctx context.Context, _ any, _ *grpc.UnaryServerInfo, _ grpc.UnaryHandler) (any, error) {
	conn := transport.GetConnection(ctx)
	if conn == nil {
		return nil, status.Error(codes.NotFound, "connection was not in context")
	}
	return nil, status.Error(codes.OK, "")
}

// TestUnaryServerInterceptorGetsConnection tests whether the accepted conn on
// the server gets to any unary interceptors on the server side.
func (s) TestUnaryServerInterceptorGetsConnection(t *testing.T) {
	ss := &stubserver.StubServer{}
	if err := ss.Start([]grpc.ServerOption{grpc.UnaryInterceptor(unaryInterceptorVerifyConn)}); err != nil {
		t.Fatalf("Error starting endpoint server: %v", err)
	}
	defer ss.Stop()

	ctx, cancel := context.WithTimeout(context.Background(), defaultTestTimeout)
	defer cancel()

	if _, err := ss.Client.EmptyCall(ctx, &testpb.Empty{}); status.Code(err) != codes.OK {
		t.Fatalf("ss.Client.EmptyCall(_, _) = _, %v, want _, error code %s", err, codes.OK)
	}
}

func streamingInterceptorVerifyConn(_ any, ss grpc.ServerStream, _ *grpc.StreamServerInfo, _ grpc.StreamHandler) error {
	conn := transport.GetConnection(ss.Context())
	if conn == nil {
		return status.Error(codes.NotFound, "connection was not in context")
	}
	return status.Error(codes.OK, "")
}

// TestStreamingServerInterceptorGetsConnection tests whether the accepted conn on
// the server gets to any streaming interceptors on the server side.
func (s) TestStreamingServerInterceptorGetsConnection(t *testing.T) {
	ss := &stubserver.StubServer{}
	if err := ss.Start([]grpc.ServerOption{grpc.StreamInterceptor(streamingInterceptorVerifyConn)}); err != nil {
		t.Fatalf("Error starting endpoint server: %v", err)
	}
	defer ss.Stop()

	ctx, cancel := context.WithTimeout(context.Background(), defaultTestTimeout)
	defer cancel()

	s, err := ss.Client.StreamingOutputCall(ctx, &testpb.StreamingOutputCallRequest{})
	if err != nil {
		t.Fatalf("ss.Client.StreamingOutputCall(_) = _, %v, want _, <nil>", err)
	}
	if _, err := s.Recv(); err != io.EOF {
		t.Fatalf("ss.Client.StreamingInputCall(_) = _, %v, want _, %v", err, io.EOF)
	}
}

// unaryInterceptorVerifyAuthority verifies there is an unambiguous :authority
// once the request gets to an interceptor. An unambiguous :authority is defined
// as at most a single :authority header, and no host header according to A41.
func unaryInterceptorVerifyAuthority(ctx context.Context, _ any, _ *grpc.UnaryServerInfo, _ grpc.UnaryHandler) (any, error) {
	md, ok := metadata.FromIncomingContext(ctx)
	if !ok {
		return nil, status.Error(codes.NotFound, "metadata was not in context")
	}
	authority := md.Get(":authority")
	if len(authority) > 1 { // Should be an unambiguous authority by the time it gets to interceptor.
		return nil, status.Error(codes.NotFound, ":authority value had more than one value")
	}
	// Host header shouldn't be present by the time it gets to the interceptor
	// level (should either be renamed to :authority or explicitly deleted).
	host := md.Get("host")
	if len(host) != 0 {
		return nil, status.Error(codes.NotFound, "host header should not be present in metadata")
	}
	// Pass back the authority for verification on client - NotFound so
	// grpc-message will be available to read for verification.
	if len(authority) == 0 {
		// Represent no :authority header present with an empty string.
		return nil, status.Error(codes.NotFound, "")
	}
	return nil, status.Error(codes.NotFound, authority[0])
}

// TestAuthorityHeader tests that the eventual :authority that reaches the grpc
// layer is unambiguous due to logic added in A41.
func (s) TestAuthorityHeader(t *testing.T) {
	tests := []struct {
		name          string
		headers       []string
		wantAuthority string
	}{
		// "If :authority is missing, Host must be renamed to :authority." - A41
		{
			name: "Missing :authority",
			// Codepath triggered by incoming headers with no authority but with
			// a host.
			headers: []string{
				":method", "POST",
				":path", "/grpc.testing.TestService/UnaryCall",
				"content-type", "application/grpc",
				"te", "trailers",
				"host", "localhost",
			},
			wantAuthority: "localhost",
		},
		{
			name: "Missing :authority and host",
			// Codepath triggered by incoming headers with no :authority and no
			// host.
			headers: []string{
				":method", "POST",
				":path", "/grpc.testing.TestService/UnaryCall",
				"content-type", "application/grpc",
				"te", "trailers",
			},
			wantAuthority: "",
		},
		// "If :authority is present, Host must be discarded." - A41
		{
			name: ":authority and host present",
			// Codepath triggered by incoming headers with both an authority
			// header and a host header.
			headers: []string{
				":method", "POST",
				":path", "/grpc.testing.TestService/UnaryCall",
				":authority", "localhost",
				"content-type", "application/grpc",
				"host", "localhost2",
			},
			wantAuthority: "localhost",
		},
	}
	for _, test := range tests {
		t.Run(test.name, func(t *testing.T) {
			te := newTest(t, tcpClearRREnv)
			ts := &funcServer{unaryCall: func(context.Context, *testpb.SimpleRequest) (*testpb.SimpleResponse, error) {
				return &testpb.SimpleResponse{}, nil
			}}
			te.unaryServerInt = unaryInterceptorVerifyAuthority
			te.startServer(ts)
			defer te.tearDown()
			success := testutils.NewChannel()
			te.withServerTester(func(st *serverTester) {
				st.writeHeaders(http2.HeadersFrameParam{
					StreamID:      1,
					BlockFragment: st.encodeHeader(test.headers...),
					EndStream:     false,
					EndHeaders:    true,
				})
				st.writeData(1, true, []byte{0, 0, 0, 0, 0})

				for {
					frame := st.wantAnyFrame()
					f, ok := frame.(*http2.MetaHeadersFrame)
					if !ok {
						continue
					}
					for _, header := range f.Fields {
						if header.Name == "grpc-message" {
							success.Send(header.Value)
							return
						}
					}
				}
			})

			ctx, cancel := context.WithTimeout(context.Background(), defaultTestTimeout)
			defer cancel()
			gotAuthority, err := success.Receive(ctx)
			if err != nil {
				t.Fatalf("Error receiving from channel: %v", err)
			}
			if gotAuthority != test.wantAuthority {
				t.Fatalf("gotAuthority: %v, wantAuthority %v", gotAuthority, test.wantAuthority)
			}
		})
	}
}

// wrapCloseListener tracks Accepts/Closes and maintains a counter of the
// number of open connections.
type wrapCloseListener struct {
	net.Listener
	connsOpen int32
}

// wrapCloseListener is returned by wrapCloseListener.Accept and decrements its
// connsOpen when Close is called.
type wrapCloseConn struct {
	net.Conn
	lis       *wrapCloseListener
	closeOnce sync.Once
}

func (w *wrapCloseListener) Accept() (net.Conn, error) {
	conn, err := w.Listener.Accept()
	if err != nil {
		return nil, err
	}
	atomic.AddInt32(&w.connsOpen, 1)
	return &wrapCloseConn{Conn: conn, lis: w}, nil
}

func (w *wrapCloseConn) Close() error {
	defer w.closeOnce.Do(func() { atomic.AddInt32(&w.lis.connsOpen, -1) })
	return w.Conn.Close()
}

// TestServerClosesConn ensures conn.Close is always closed even if the client
// doesn't complete the HTTP/2 handshake.
func (s) TestServerClosesConn(t *testing.T) {
	lis := bufconn.Listen(20)
	wrapLis := &wrapCloseListener{Listener: lis}

	s := grpc.NewServer()
	go s.Serve(wrapLis)
	defer s.Stop()

	ctx, cancel := context.WithTimeout(context.Background(), defaultTestTimeout)
	defer cancel()

	for i := 0; i < 10; i++ {
		conn, err := lis.DialContext(ctx)
		if err != nil {
			t.Fatalf("Dial = _, %v; want _, nil", err)
		}
		conn.Close()
	}
	for ctx.Err() == nil {
		if atomic.LoadInt32(&wrapLis.connsOpen) == 0 {
			return
		}
		time.Sleep(50 * time.Millisecond)
	}
	t.Fatalf("timed out waiting for conns to be closed by server; still open: %v", atomic.LoadInt32(&wrapLis.connsOpen))
}

// TestNilStatsHandler ensures we do not panic as a result of a nil stats
// handler.
func (s) TestNilStatsHandler(t *testing.T) {
	grpctest.TLogger.ExpectErrorN("ignoring nil parameter", 2)
	ss := &stubserver.StubServer{
		UnaryCallF: func(context.Context, *testpb.SimpleRequest) (*testpb.SimpleResponse, error) {
			return &testpb.SimpleResponse{}, nil
		},
	}
	if err := ss.Start([]grpc.ServerOption{grpc.StatsHandler(nil)}, grpc.WithStatsHandler(nil)); err != nil {
		t.Fatalf("Error starting endpoint server: %v", err)
	}
	defer ss.Stop()

	ctx, cancel := context.WithTimeout(context.Background(), defaultTestTimeout)
	defer cancel()
	if _, err := ss.Client.UnaryCall(ctx, &testpb.SimpleRequest{}); err != nil {
		t.Fatalf("Unexpected error from UnaryCall: %v", err)
	}
}

// TestUnexpectedEOF tests a scenario where a client invokes two unary RPC
// calls. The first call receives a payload which exceeds max grpc receive
// message length, and the second gets a large response. This second RPC should
// not fail with unexpected.EOF.
func (s) TestUnexpectedEOF(t *testing.T) {
	ss := &stubserver.StubServer{
		UnaryCallF: func(_ context.Context, in *testpb.SimpleRequest) (*testpb.SimpleResponse, error) {
			return &testpb.SimpleResponse{
				Payload: &testpb.Payload{
					Body: bytes.Repeat([]byte("a"), int(in.ResponseSize)),
				},
			}, nil
		},
	}
	if err := ss.Start([]grpc.ServerOption{}); err != nil {
		t.Fatalf("Error starting endpoint server: %v", err)
	}
	defer ss.Stop()

	ctx, cancel := context.WithTimeout(context.Background(), defaultTestTimeout)
	defer cancel()
	for i := 0; i < 10; i++ {
		// exceeds grpc.DefaultMaxRecvMessageSize, this should error with
		// RESOURCE_EXHAUSTED error.
		_, err := ss.Client.UnaryCall(ctx, &testpb.SimpleRequest{ResponseSize: 4194304})
		if code := status.Code(err); code != codes.ResourceExhausted {
			t.Fatalf("UnaryCall RPC returned error: %v, want status code %v", err, codes.ResourceExhausted)
		}
		// Larger response that doesn't exceed DefaultMaxRecvMessageSize, this
		// should work normally.
		if _, err := ss.Client.UnaryCall(ctx, &testpb.SimpleRequest{ResponseSize: 275075}); err != nil {
			t.Fatalf("UnaryCall RPC failed: %v", err)
		}
	}
}

// TestRecvWhileReturningStatus performs a Recv in a service handler while the
// handler returns its status.  A race condition could result in the server
// sending the first headers frame without the HTTP :status header.  This can
// happen when the failed Recv (due to the handler returning) and the handler's
// status both attempt to write the status, which would be the first headers
// frame sent, simultaneously.
func (s) TestRecvWhileReturningStatus(t *testing.T) {
	ss := &stubserver.StubServer{
		FullDuplexCallF: func(stream testgrpc.TestService_FullDuplexCallServer) error {
			// The client never sends, so this Recv blocks until the server
			// returns and causes stream operations to return errors.
			go stream.Recv()
			return nil
		},
	}
	if err := ss.Start(nil); err != nil {
		t.Fatalf("Error starting endpoint server: %v", err)
	}
	defer ss.Stop()
	ctx, cancel := context.WithTimeout(context.Background(), defaultTestTimeout)
	defer cancel()
	for i := 0; i < 100; i++ {
		stream, err := ss.Client.FullDuplexCall(ctx)
		if err != nil {
			t.Fatalf("Error while creating stream: %v", err)
		}
		if _, err := stream.Recv(); err != io.EOF {
			t.Fatalf("stream.Recv() = %v, want io.EOF", err)
		}
	}
}

type mockBinaryLogger struct {
	mml *mockMethodLogger
}

func newMockBinaryLogger() *mockBinaryLogger {
	return &mockBinaryLogger{
		mml: &mockMethodLogger{},
	}
}

func (mbl *mockBinaryLogger) GetMethodLogger(string) binarylog.MethodLogger {
	return mbl.mml
}

type mockMethodLogger struct {
	events uint64
}

func (mml *mockMethodLogger) Log(context.Context, binarylog.LogEntryConfig) {
	atomic.AddUint64(&mml.events, 1)
}

// TestGlobalBinaryLoggingOptions tests the binary logging options for client
// and server side. The test configures a binary logger to be plumbed into every
// created ClientConn and server. It then makes a unary RPC call, and a
// streaming RPC call. A certain amount of logging calls should happen as a
// result of the stream operations on each of these calls.
func (s) TestGlobalBinaryLoggingOptions(t *testing.T) {
	csbl := newMockBinaryLogger()
	ssbl := newMockBinaryLogger()

	internal.AddGlobalDialOptions.(func(opt ...grpc.DialOption))(internal.WithBinaryLogger.(func(bl binarylog.Logger) grpc.DialOption)(csbl))
	internal.AddGlobalServerOptions.(func(opt ...grpc.ServerOption))(internal.BinaryLogger.(func(bl binarylog.Logger) grpc.ServerOption)(ssbl))
	defer func() {
		internal.ClearGlobalDialOptions()
		internal.ClearGlobalServerOptions()
	}()
	ss := &stubserver.StubServer{
		UnaryCallF: func(context.Context, *testpb.SimpleRequest) (*testpb.SimpleResponse, error) {
			return &testpb.SimpleResponse{}, nil
		},
		FullDuplexCallF: func(stream testgrpc.TestService_FullDuplexCallServer) error {
			_, err := stream.Recv()
			if err == io.EOF {
				return nil
			}
			return status.Errorf(codes.Unknown, "expected client to call CloseSend")
		},
	}

	// No client or server options specified, because should pick up configured
	// global options.
	if err := ss.Start(nil); err != nil {
		t.Fatalf("Error starting endpoint server: %v", err)
	}
	defer ss.Stop()

	ctx, cancel := context.WithTimeout(context.Background(), defaultTestTimeout)
	defer cancel()
	// Make a Unary RPC. This should cause Log calls on the MethodLogger.
	if _, err := ss.Client.UnaryCall(ctx, &testpb.SimpleRequest{}); err != nil {
		t.Fatalf("Unexpected error from UnaryCall: %v", err)
	}
	if csbl.mml.events != 5 {
		t.Fatalf("want 5 client side binary logging events, got %v", csbl.mml.events)
	}
	if ssbl.mml.events != 5 {
		t.Fatalf("want 5 server side binary logging events, got %v", ssbl.mml.events)
	}

	// Make a streaming RPC. This should cause Log calls on the MethodLogger.
	stream, err := ss.Client.FullDuplexCall(ctx)
	if err != nil {
		t.Fatalf("ss.Client.FullDuplexCall failed: %f", err)
	}

	stream.CloseSend()
	if _, err = stream.Recv(); err != io.EOF {
		t.Fatalf("unexpected error: %v, expected an EOF error", err)
	}

	if csbl.mml.events != 8 {
		t.Fatalf("want 8 client side binary logging events, got %v", csbl.mml.events)
	}
	if ssbl.mml.events != 8 {
		t.Fatalf("want 8 server side binary logging events, got %v", ssbl.mml.events)
	}
}

type statsHandlerRecordEvents struct {
	mu sync.Mutex
	s  []stats.RPCStats
}

func (*statsHandlerRecordEvents) TagRPC(ctx context.Context, _ *stats.RPCTagInfo) context.Context {
	return ctx
}
func (h *statsHandlerRecordEvents) HandleRPC(_ context.Context, s stats.RPCStats) {
	h.mu.Lock()
	defer h.mu.Unlock()
	h.s = append(h.s, s)
}
func (*statsHandlerRecordEvents) TagConn(ctx context.Context, _ *stats.ConnTagInfo) context.Context {
	return ctx
}
func (*statsHandlerRecordEvents) HandleConn(context.Context, stats.ConnStats) {}

type triggerRPCBlockPicker struct {
	pickDone func()
}

func (bp *triggerRPCBlockPicker) Pick(balancer.PickInfo) (balancer.PickResult, error) {
	bp.pickDone()
	return balancer.PickResult{}, balancer.ErrNoSubConnAvailable
}

const name = "triggerRPCBlockBalancer"

type triggerRPCBlockPickerBalancerBuilder struct{}

func (triggerRPCBlockPickerBalancerBuilder) Build(cc balancer.ClientConn, bOpts balancer.BuildOptions) balancer.Balancer {
	b := &triggerRPCBlockBalancer{
		blockingPickerDone: grpcsync.NewEvent(),
		ClientConn:         cc,
	}
	// round_robin child to complete balancer tree with a usable leaf policy and
	// have RPCs actually work.
	builder := balancer.Get(roundrobin.Name)
	rr := builder.Build(b, bOpts)
	if rr == nil {
		panic("round robin builder returned nil")
	}
	b.Balancer = rr
	return b
}

func (triggerRPCBlockPickerBalancerBuilder) ParseConfig(json.RawMessage) (serviceconfig.LoadBalancingConfig, error) {
	return &bpbConfig{}, nil
}

func (triggerRPCBlockPickerBalancerBuilder) Name() string {
	return name
}

type bpbConfig struct {
	serviceconfig.LoadBalancingConfig
}

// triggerRPCBlockBalancer uses a child RR balancer, but blocks all UpdateState
// calls until the first Pick call. That first Pick returns
// ErrNoSubConnAvailable to make the RPC block and trigger the appropriate stats
// handler callout. After the first Pick call, it will forward at least one
// READY picker update from the child, causing RPCs to proceed as normal using a
// round robin balancer's picker if it updates with a READY picker.
type triggerRPCBlockBalancer struct {
	stateMu    sync.Mutex
	childState balancer.State

	blockingPickerDone *grpcsync.Event
	// embed a ClientConn to wrap only UpdateState() operation
	balancer.ClientConn
	// embed a Balancer to wrap only UpdateClientConnState() operation
	balancer.Balancer
}

func (bpb *triggerRPCBlockBalancer) UpdateClientConnState(s balancer.ClientConnState) error {
	err := bpb.Balancer.UpdateClientConnState(s)
	bpb.ClientConn.UpdateState(balancer.State{
		ConnectivityState: connectivity.Connecting,
		Picker: &triggerRPCBlockPicker{
			pickDone: func() {
				bpb.stateMu.Lock()
				defer bpb.stateMu.Unlock()
				bpb.blockingPickerDone.Fire()
				if bpb.childState.ConnectivityState == connectivity.Ready {
					bpb.ClientConn.UpdateState(bpb.childState)
				}
			},
		},
	})
	return err
}

func (bpb *triggerRPCBlockBalancer) UpdateState(state balancer.State) {
	bpb.stateMu.Lock()
	defer bpb.stateMu.Unlock()
	bpb.childState = state
	if bpb.blockingPickerDone.HasFired() { // guard first one to get a picker sending ErrNoSubConnAvailable first
		if state.ConnectivityState == connectivity.Ready {
			bpb.ClientConn.UpdateState(state) // after the first rr picker update, only forward once READY for deterministic picker counts
		}
	}
}

// TestRPCBlockingOnPickerStatsCall tests the emission of a stats handler call
// that represents the RPC had to block waiting for a new picker due to
// ErrNoSubConnAvailable being returned from the first picker call.
func (s) TestRPCBlockingOnPickerStatsCall(t *testing.T) {
	sh := &statsHandlerRecordEvents{}
	ss := &stubserver.StubServer{
		UnaryCallF: func(context.Context, *testpb.SimpleRequest) (*testpb.SimpleResponse, error) {
			return &testpb.SimpleResponse{}, nil
		},
	}

	if err := ss.StartServer(); err != nil {
		t.Fatalf("Error starting endpoint server: %v", err)
	}
	defer ss.Stop()

	lbCfgJSON := `{
  		"loadBalancingConfig": [
    		{
      			"triggerRPCBlockBalancer": {}
    		}
		]
	}`

	sc := internal.ParseServiceConfig.(func(string) *serviceconfig.ParseResult)(lbCfgJSON)
	mr := manual.NewBuilderWithScheme("pickerupdatedbalancer")
	defer mr.Close()
	mr.InitialState(resolver.State{
		Addresses: []resolver.Address{
			{Addr: ss.Address},
		},
		ServiceConfig: sc,
	})

	cc, err := grpc.NewClient(mr.Scheme()+":///", grpc.WithResolvers(mr), grpc.WithStatsHandler(sh), grpc.WithTransportCredentials(insecure.NewCredentials()))
	if err != nil {
		t.Fatalf("grpc.NewClient() failed: %v", err)
	}
	defer cc.Close()
	ctx, cancel := context.WithTimeout(context.Background(), defaultTestTimeout)
	defer cancel()
	testServiceClient := testgrpc.NewTestServiceClient(cc)
	if _, err := testServiceClient.UnaryCall(ctx, &testpb.SimpleRequest{}); err != nil {
		t.Fatalf("Unexpected error from UnaryCall: %v", err)
	}

	var pickerUpdatedCount uint
	for _, stat := range sh.s {
		if _, ok := stat.(*stats.PickerUpdated); ok {
			pickerUpdatedCount++
		}
	}
	if pickerUpdatedCount != 1 {
		t.Fatalf("sh.pickerUpdated count: %v, want: %v", pickerUpdatedCount, 2)
	}
}<|MERGE_RESOLUTION|>--- conflicted
+++ resolved
@@ -3740,112 +3740,6 @@
 	}
 }
 
-<<<<<<< HEAD
-// Tests that a client receives a cardinality violation error for unary
-// RPCs if the server doesn't send a message before returning status OK.
-func (s) TestUnaryRPC_ServerSendsOnlyTrailersWithOK(t *testing.T) {
-	lis, err := testutils.LocalTCPListener()
-	if err != nil {
-		t.Fatal(err)
-	}
-	defer lis.Close()
-
-	ss := grpc.UnknownServiceHandler(func(any, grpc.ServerStream) error {
-		return nil
-	})
-
-	s := grpc.NewServer(ss)
-	go s.Serve(lis)
-	defer s.Stop()
-
-	ctx, cancel := context.WithTimeout(context.Background(), defaultTestTimeout)
-	defer cancel()
-	cc, err := grpc.NewClient(lis.Addr().String(), grpc.WithTransportCredentials(insecure.NewCredentials()))
-	if err != nil {
-		t.Fatalf("grpc.NewClient(%q) failed unexpectedly: %v", lis.Addr(), err)
-	}
-	defer cc.Close()
-
-	client := testgrpc.NewTestServiceClient(cc)
-	if _, err = client.EmptyCall(ctx, &testpb.Empty{}); status.Code(err) != codes.Internal {
-		t.Errorf("stream.RecvMsg() = %v, want error %v", status.Code(err), codes.Internal)
-	}
-}
-
-// Tests that client will receive cardinality violations when calling
-// RecvMsg() multiple times for non-streaming response streams.
-func (s) TestUnaryRPC_ClientCallRecvMsgTwice(t *testing.T) {
-	e := tcpTLSEnv
-	te := newTest(t, e)
-	defer te.tearDown()
-
-	te.startServer(&testServer{security: e.security})
-
-	cc := te.clientConn()
-	ctx, cancel := context.WithTimeout(context.Background(), defaultTestTimeout)
-	defer cancel()
-
-	desc := &grpc.StreamDesc{
-		StreamName:    "UnaryCall",
-		ServerStreams: false,
-		ClientStreams: false,
-	}
-	stream, err := cc.NewStream(ctx, desc, "/grpc.testing.TestService/UnaryCall")
-	if err != nil {
-		t.Fatalf("cc.NewStream() failed unexpectedly: %v", err)
-	}
-
-	if err := stream.SendMsg(&testpb.SimpleRequest{}); err != nil {
-		t.Fatalf("stream.SendMsg(_) = %v, want <nil>", err)
-	}
-
-	resp := &testpb.SimpleResponse{}
-	if err := stream.RecvMsg(resp); err != nil {
-		t.Fatalf("stream.RecvMsg() = %v , want <nil>", err)
-	}
-
-	if err = stream.RecvMsg(resp); status.Code(err) != codes.Internal {
-		t.Errorf("stream.RecvMsg() = %v, want error %v", status.Code(err), codes.Internal)
-	}
-}
-
-// Tests that client will receive cardinality violations when calling
-// RecvMsg() multiple times for non-streaming response streams.
-func (s) TestClientStreaming_ClientCallRecvMsgTwice(t *testing.T) {
-	ss := stubserver.StubServer{
-		StreamingInputCallF: func(stream testgrpc.TestService_StreamingInputCallServer) error {
-			if err := stream.SendAndClose(&testpb.StreamingInputCallResponse{}); err != nil {
-				t.Errorf("stream.SendAndClose(_) = %v, want <nil>", err)
-			}
-			return nil
-		},
-	}
-	if err := ss.Start(nil); err != nil {
-		t.Fatal("Error starting server:", err)
-	}
-	defer ss.Stop()
-
-	ctx, cancel := context.WithTimeout(context.Background(), defaultTestTimeout)
-	defer cancel()
-	stream, err := ss.Client.StreamingInputCall(ctx)
-	if err != nil {
-		t.Fatalf(".StreamingInputCall(_) = _, %v, want <nil>", err)
-	}
-	if err := stream.Send(&testpb.StreamingInputCallRequest{}); err != nil {
-		t.Fatalf("stream.Send(_) = %v, want <nil>", err)
-	}
-	if err := stream.CloseSend(); err != nil {
-		t.Fatalf("stream.CloseSend() = %v, want <nil>", err)
-	}
-	resp := new(testpb.StreamingInputCallResponse)
-	if err := stream.RecvMsg(resp); err != nil {
-		t.Fatalf("stream.RecvMsg() = %v , want <nil>", err)
-	}
-	if err = stream.RecvMsg(resp); status.Code(err) != codes.Internal {
-		t.Errorf("stream.RecvMsg() = %v, want error %v", status.Code(err), codes.Internal)
-	}
-}
-
 // Tests the behavior for server-side streaming when server call
 // RecvMsg twice. Second call to RecvMsg should fail with Internal
 // error.
@@ -4139,8 +4033,6 @@
 	}
 }
 
-=======
->>>>>>> 20bd1e7d
 // Tests that a client receives a cardinality violation error for client-streaming
 // RPCs if the server call SendMsg multiple times.
 func (s) TestClientStreaming_ServerHandlerSendMsgAfterSendMsg(t *testing.T) {
