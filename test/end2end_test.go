--- conflicted
+++ resolved
@@ -3740,7 +3740,6 @@
 	}
 }
 
-<<<<<<< HEAD
 // Tests the behavior for server-side streaming when server call
 // RecvMsg twice. Second call to RecvMsg should fail with Internal
 // error.
@@ -4000,7 +3999,9 @@
 
 	if err := stream.SendMsg(&testpb.Empty{}); status.Code(err) != codes.Internal {
 		t.Errorf("stream.SendMsg() = %v, want error %v", status.Code(err), codes.Internal)
-=======
+  }
+}
+
 // Tests that a client receives a cardinality violation error for client-streaming
 // RPCs if the server call SendMsg multiple times.
 func (s) TestClientStreaming_ServerHandlerSendMsgAfterSendMsg(t *testing.T) {
@@ -4031,7 +4032,6 @@
 	}
 	if _, err := stream.CloseAndRecv(); status.Code(err) != codes.Internal {
 		t.Fatalf("stream.CloseAndRecv() = %v, want error with status code %s", err, codes.Internal)
->>>>>>> 996aabeb
 	}
 }
 
