/*
 *
 * Copyright 2014 gRPC authors.
 *
 * Licensed under the Apache License, Version 2.0 (the "License");
 * you may not use this file except in compliance with the License.
 * You may obtain a copy of the License at
 *
 *     http://www.apache.org/licenses/LICENSE-2.0
 *
 * Unless required by applicable law or agreed to in writing, software
 * distributed under the License is distributed on an "AS IS" BASIS,
 * WITHOUT WARRANTIES OR CONDITIONS OF ANY KIND, either express or implied.
 * See the License for the specific language governing permissions and
 * limitations under the License.
 *
 */

package test

import (
	"bufio"
	"bytes"
	"context"
	"crypto/tls"
	"encoding/json"
	"errors"
	"flag"
	"fmt"
	"io"
	"math"
	"net"
	"net/http"
	"os"
	"reflect"
	"runtime"
	"strings"
	"sync"
	"sync/atomic"
	"syscall"
	"testing"
	"time"

	"github.com/google/go-cmp/cmp"
	"golang.org/x/net/http2"
	"golang.org/x/net/http2/hpack"
	"google.golang.org/grpc"
	"google.golang.org/grpc/balancer"
	"google.golang.org/grpc/balancer/roundrobin"
	"google.golang.org/grpc/codes"
	"google.golang.org/grpc/connectivity"
	"google.golang.org/grpc/credentials"
	"google.golang.org/grpc/credentials/insecure"
	"google.golang.org/grpc/health"
	"google.golang.org/grpc/internal"
	"google.golang.org/grpc/internal/binarylog"
	"google.golang.org/grpc/internal/channelz"
	"google.golang.org/grpc/internal/grpcsync"
	"google.golang.org/grpc/internal/grpctest"
	"google.golang.org/grpc/internal/stubserver"
	"google.golang.org/grpc/internal/testutils"
	"google.golang.org/grpc/internal/transport"
	"google.golang.org/grpc/metadata"
	"google.golang.org/grpc/peer"
	"google.golang.org/grpc/resolver"
	"google.golang.org/grpc/resolver/manual"
	"google.golang.org/grpc/serviceconfig"
	"google.golang.org/grpc/stats"
	"google.golang.org/grpc/status"
	"google.golang.org/grpc/tap"
	"google.golang.org/grpc/test/bufconn"
	"google.golang.org/grpc/testdata"

	spb "google.golang.org/genproto/googleapis/rpc/status"
	healthgrpc "google.golang.org/grpc/health/grpc_health_v1"
	healthpb "google.golang.org/grpc/health/grpc_health_v1"
	testgrpc "google.golang.org/grpc/interop/grpc_testing"
	testpb "google.golang.org/grpc/interop/grpc_testing"
	"google.golang.org/protobuf/proto"
	"google.golang.org/protobuf/types/known/anypb"

	_ "google.golang.org/grpc/encoding/gzip"
)

const defaultHealthService = "grpc.health.v1.Health"

func init() {
	channelz.TurnOn()
	balancer.Register(triggerRPCBlockPickerBalancerBuilder{})
}

type s struct {
	grpctest.Tester
}

func Test(t *testing.T) {
	grpctest.RunSubTests(t, s{})
}

var (
	// For headers:
	testMetadata = metadata.MD{
		"key1":     []string{"value1"},
		"key2":     []string{"value2"},
		"key3-bin": []string{"binvalue1", string([]byte{1, 2, 3})},
	}
	testMetadata2 = metadata.MD{
		"key1": []string{"value12"},
		"key2": []string{"value22"},
	}
	// For trailers:
	testTrailerMetadata = metadata.MD{
		"tkey1":     []string{"trailerValue1"},
		"tkey2":     []string{"trailerValue2"},
		"tkey3-bin": []string{"trailerbinvalue1", string([]byte{3, 2, 1})},
	}
	testTrailerMetadata2 = metadata.MD{
		"tkey1": []string{"trailerValue12"},
		"tkey2": []string{"trailerValue22"},
	}
	// capital "Key" is illegal in HTTP/2.
	malformedHTTP2Metadata = metadata.MD{
		"Key": []string{"foo"},
	}
	testAppUA     = "myApp1/1.0 myApp2/0.9"
	failAppUA     = "fail-this-RPC"
	detailedError = status.ErrorProto(&spb.Status{
		Code:    int32(codes.DataLoss),
		Message: "error for testing: " + failAppUA,
		Details: []*anypb.Any{{
			TypeUrl: "url",
			Value:   []byte{6, 0, 0, 6, 1, 3},
		}},
	})
)

var raceMode bool // set by race.go in race mode

// Note : Do not use this for further tests.
type testServer struct {
	testgrpc.UnimplementedTestServiceServer

	security           string // indicate the authentication protocol used by this server.
	earlyFail          bool   // whether to error out the execution of a service handler prematurely.
	setAndSendHeader   bool   // whether to call setHeader and sendHeader.
	setHeaderOnly      bool   // whether to only call setHeader, not sendHeader.
	multipleSetTrailer bool   // whether to call setTrailer multiple times.
	unaryCallSleepTime time.Duration
}

func (s *testServer) EmptyCall(ctx context.Context, _ *testpb.Empty) (*testpb.Empty, error) {
	if md, ok := metadata.FromIncomingContext(ctx); ok {
		// For testing purpose, returns an error if user-agent is failAppUA.
		// To test that client gets the correct error.
		if ua, ok := md["user-agent"]; !ok || strings.HasPrefix(ua[0], failAppUA) {
			return nil, detailedError
		}
		var str []string
		for _, entry := range md["user-agent"] {
			str = append(str, "ua", entry)
		}
		grpc.SendHeader(ctx, metadata.Pairs(str...))
	}
	return new(testpb.Empty), nil
}

func newPayload(t testpb.PayloadType, size int32) (*testpb.Payload, error) {
	if size < 0 {
		return nil, fmt.Errorf("requested a response with invalid length %d", size)
	}
	body := make([]byte, size)
	switch t {
	case testpb.PayloadType_COMPRESSABLE:
	default:
		return nil, fmt.Errorf("unsupported payload type: %d", t)
	}
	return &testpb.Payload{
		Type: t,
		Body: body,
	}, nil
}

func (s *testServer) UnaryCall(ctx context.Context, in *testpb.SimpleRequest) (*testpb.SimpleResponse, error) {
	md, ok := metadata.FromIncomingContext(ctx)
	if ok {
		if _, exists := md[":authority"]; !exists {
			return nil, status.Errorf(codes.DataLoss, "expected an :authority metadata: %v", md)
		}
		if s.setAndSendHeader {
			if err := grpc.SetHeader(ctx, md); err != nil {
				return nil, status.Errorf(status.Code(err), "grpc.SetHeader(_, %v) = %v, want <nil>", md, err)
			}
			if err := grpc.SendHeader(ctx, testMetadata2); err != nil {
				return nil, status.Errorf(status.Code(err), "grpc.SendHeader(_, %v) = %v, want <nil>", testMetadata2, err)
			}
		} else if s.setHeaderOnly {
			if err := grpc.SetHeader(ctx, md); err != nil {
				return nil, status.Errorf(status.Code(err), "grpc.SetHeader(_, %v) = %v, want <nil>", md, err)
			}
			if err := grpc.SetHeader(ctx, testMetadata2); err != nil {
				return nil, status.Errorf(status.Code(err), "grpc.SetHeader(_, %v) = %v, want <nil>", testMetadata2, err)
			}
		} else {
			if err := grpc.SendHeader(ctx, md); err != nil {
				return nil, status.Errorf(status.Code(err), "grpc.SendHeader(_, %v) = %v, want <nil>", md, err)
			}
		}
		if err := grpc.SetTrailer(ctx, testTrailerMetadata); err != nil {
			return nil, status.Errorf(status.Code(err), "grpc.SetTrailer(_, %v) = %v, want <nil>", testTrailerMetadata, err)
		}
		if s.multipleSetTrailer {
			if err := grpc.SetTrailer(ctx, testTrailerMetadata2); err != nil {
				return nil, status.Errorf(status.Code(err), "grpc.SetTrailer(_, %v) = %v, want <nil>", testTrailerMetadata2, err)
			}
		}
	}
	pr, ok := peer.FromContext(ctx)
	if !ok {
		return nil, status.Error(codes.DataLoss, "failed to get peer from ctx")
	}
	if pr.Addr == net.Addr(nil) {
		return nil, status.Error(codes.DataLoss, "failed to get peer address")
	}
	if s.security != "" {
		// Check Auth info
		var authType, serverName string
		switch info := pr.AuthInfo.(type) {
		case credentials.TLSInfo:
			authType = info.AuthType()
			serverName = info.State.ServerName
		default:
			return nil, status.Error(codes.Unauthenticated, "Unknown AuthInfo type")
		}
		if authType != s.security {
			return nil, status.Errorf(codes.Unauthenticated, "Wrong auth type: got %q, want %q", authType, s.security)
		}
		if serverName != "x.test.example.com" {
			return nil, status.Errorf(codes.Unauthenticated, "Unknown server name %q", serverName)
		}
	}
	// Simulate some service delay.
	time.Sleep(s.unaryCallSleepTime)

	payload, err := newPayload(in.GetResponseType(), in.GetResponseSize())
	if err != nil {
		return nil, err
	}

	return &testpb.SimpleResponse{
		Payload: payload,
	}, nil
}

func (s *testServer) StreamingOutputCall(args *testpb.StreamingOutputCallRequest, stream testgrpc.TestService_StreamingOutputCallServer) error {
	if md, ok := metadata.FromIncomingContext(stream.Context()); ok {
		if _, exists := md[":authority"]; !exists {
			return status.Errorf(codes.DataLoss, "expected an :authority metadata: %v", md)
		}
		// For testing purpose, returns an error if user-agent is failAppUA.
		// To test that client gets the correct error.
		if ua, ok := md["user-agent"]; !ok || strings.HasPrefix(ua[0], failAppUA) {
			return status.Error(codes.DataLoss, "error for testing: "+failAppUA)
		}
	}
	cs := args.GetResponseParameters()
	for _, c := range cs {
		if us := c.GetIntervalUs(); us > 0 {
			time.Sleep(time.Duration(us) * time.Microsecond)
		}

		payload, err := newPayload(args.GetResponseType(), c.GetSize())
		if err != nil {
			return err
		}

		if err := stream.Send(&testpb.StreamingOutputCallResponse{
			Payload: payload,
		}); err != nil {
			return err
		}
	}
	return nil
}

func (s *testServer) StreamingInputCall(stream testgrpc.TestService_StreamingInputCallServer) error {
	var sum int
	for {
		in, err := stream.Recv()
		if err == io.EOF {
			return stream.SendAndClose(&testpb.StreamingInputCallResponse{
				AggregatedPayloadSize: int32(sum),
			})
		}
		if err != nil {
			return err
		}
		p := in.GetPayload().GetBody()
		sum += len(p)
		if s.earlyFail {
			return status.Error(codes.NotFound, "not found")
		}
	}
}

func (s *testServer) FullDuplexCall(stream testgrpc.TestService_FullDuplexCallServer) error {
	md, ok := metadata.FromIncomingContext(stream.Context())
	if ok {
		if s.setAndSendHeader {
			if err := stream.SetHeader(md); err != nil {
				return status.Errorf(status.Code(err), "%v.SetHeader(_, %v) = %v, want <nil>", stream, md, err)
			}
			if err := stream.SendHeader(testMetadata2); err != nil {
				return status.Errorf(status.Code(err), "%v.SendHeader(_, %v) = %v, want <nil>", stream, testMetadata2, err)
			}
		} else if s.setHeaderOnly {
			if err := stream.SetHeader(md); err != nil {
				return status.Errorf(status.Code(err), "%v.SetHeader(_, %v) = %v, want <nil>", stream, md, err)
			}
			if err := stream.SetHeader(testMetadata2); err != nil {
				return status.Errorf(status.Code(err), "%v.SetHeader(_, %v) = %v, want <nil>", stream, testMetadata2, err)
			}
		} else {
			if err := stream.SendHeader(md); err != nil {
				return status.Errorf(status.Code(err), "%v.SendHeader(%v) = %v, want %v", stream, md, err, nil)
			}
		}
		stream.SetTrailer(testTrailerMetadata)
		if s.multipleSetTrailer {
			stream.SetTrailer(testTrailerMetadata2)
		}
	}
	for {
		in, err := stream.Recv()
		if err == io.EOF {
			// read done.
			return nil
		}
		if err != nil {
			// to facilitate testSvrWriteStatusEarlyWrite
			if status.Code(err) == codes.ResourceExhausted {
				return status.Errorf(codes.Internal, "fake error for test testSvrWriteStatusEarlyWrite. true error: %s", err.Error())
			}
			return err
		}
		cs := in.GetResponseParameters()
		for _, c := range cs {
			if us := c.GetIntervalUs(); us > 0 {
				time.Sleep(time.Duration(us) * time.Microsecond)
			}

			payload, err := newPayload(in.GetResponseType(), c.GetSize())
			if err != nil {
				return err
			}

			if err := stream.Send(&testpb.StreamingOutputCallResponse{
				Payload: payload,
			}); err != nil {
				// to facilitate testSvrWriteStatusEarlyWrite
				if status.Code(err) == codes.ResourceExhausted {
					return status.Errorf(codes.Internal, "fake error for test testSvrWriteStatusEarlyWrite. true error: %s", err.Error())
				}
				return err
			}
		}
	}
}

func (s *testServer) HalfDuplexCall(stream testgrpc.TestService_HalfDuplexCallServer) error {
	var msgBuf []*testpb.StreamingOutputCallRequest
	for {
		in, err := stream.Recv()
		if err == io.EOF {
			// read done.
			break
		}
		if err != nil {
			return err
		}
		msgBuf = append(msgBuf, in)
	}
	for _, m := range msgBuf {
		cs := m.GetResponseParameters()
		for _, c := range cs {
			if us := c.GetIntervalUs(); us > 0 {
				time.Sleep(time.Duration(us) * time.Microsecond)
			}

			payload, err := newPayload(m.GetResponseType(), c.GetSize())
			if err != nil {
				return err
			}

			if err := stream.Send(&testpb.StreamingOutputCallResponse{
				Payload: payload,
			}); err != nil {
				return err
			}
		}
	}
	return nil
}

type env struct {
	name         string
	network      string // The type of network such as tcp, unix, etc.
	security     string // The security protocol such as TLS, SSH, etc.
	httpHandler  bool   // whether to use the http.Handler ServerTransport; requires TLS
	balancer     string // One of "round_robin", "pick_first", or "".
	customDialer func(string, string, time.Duration) (net.Conn, error)
}

func (e env) runnable() bool {
	if runtime.GOOS == "windows" && e.network == "unix" {
		return false
	}
	return true
}

func (e env) dialer(addr string, timeout time.Duration) (net.Conn, error) {
	if e.customDialer != nil {
		return e.customDialer(e.network, addr, timeout)
	}
	return net.DialTimeout(e.network, addr, timeout)
}

var (
	tcpClearEnv   = env{name: "tcp-clear-v1-balancer", network: "tcp"}
	tcpTLSEnv     = env{name: "tcp-tls-v1-balancer", network: "tcp", security: "tls"}
	tcpClearRREnv = env{name: "tcp-clear", network: "tcp", balancer: "round_robin"}
	tcpTLSRREnv   = env{name: "tcp-tls", network: "tcp", security: "tls", balancer: "round_robin"}
	handlerEnv    = env{name: "handler-tls", network: "tcp", security: "tls", httpHandler: true, balancer: "round_robin"}
	noBalancerEnv = env{name: "no-balancer", network: "tcp", security: "tls"}
	allEnv        = []env{tcpClearEnv, tcpTLSEnv, tcpClearRREnv, tcpTLSRREnv, handlerEnv, noBalancerEnv}
)

var onlyEnv = flag.String("only_env", "", "If non-empty, one of 'tcp-clear', 'tcp-tls', 'unix-clear', 'unix-tls', or 'handler-tls' to only run the tests for that environment. Empty means all.")

func listTestEnv() (envs []env) {
	if *onlyEnv != "" {
		for _, e := range allEnv {
			if e.name == *onlyEnv {
				if !e.runnable() {
					panic(fmt.Sprintf("--only_env environment %q does not run on %s", *onlyEnv, runtime.GOOS))
				}
				return []env{e}
			}
		}
		panic(fmt.Sprintf("invalid --only_env value %q", *onlyEnv))
	}
	for _, e := range allEnv {
		if e.runnable() {
			envs = append(envs, e)
		}
	}
	return envs
}

// test is an end-to-end test. It should be created with the newTest
// func, modified as needed, and then started with its startServer method.
// It should be cleaned up with the tearDown method.
type test struct {
	// The following are setup in newTest().
	t      *testing.T
	e      env
	ctx    context.Context // valid for life of test, before tearDown
	cancel context.CancelFunc

	// The following knobs are for the server-side, and should be set after
	// calling newTest() and before calling startServer().

	// whether or not to expose the server's health via the default health
	// service implementation.
	enableHealthServer bool
	// In almost all cases, one should set the 'enableHealthServer' flag above to
	// expose the server's health using the default health service
	// implementation. This should only be used when a non-default health service
	// implementation is required.
	healthServer            healthgrpc.HealthServer
	maxStream               uint32
	tapHandle               tap.ServerInHandle
	maxServerMsgSize        *int
	maxServerReceiveMsgSize *int
	maxServerSendMsgSize    *int
	maxServerHeaderListSize *uint32
	// Used to test the deprecated API WithCompressor and WithDecompressor.
	serverCompression           bool
	unknownHandler              grpc.StreamHandler
	unaryServerInt              grpc.UnaryServerInterceptor
	streamServerInt             grpc.StreamServerInterceptor
	serverInitialWindowSize     int32
	serverInitialConnWindowSize int32
	customServerOptions         []grpc.ServerOption

	// The following knobs are for the client-side, and should be set after
	// calling newTest() and before calling clientConn().
	maxClientMsgSize        *int
	maxClientReceiveMsgSize *int
	maxClientSendMsgSize    *int
	maxClientHeaderListSize *uint32
	userAgent               string
	// Used to test the deprecated API WithCompressor and WithDecompressor.
	clientCompression bool
	// Used to test the new compressor registration API UseCompressor.
	clientUseCompression bool
	// clientNopCompression is set to create a compressor whose type is not supported.
	clientNopCompression        bool
	unaryClientInt              grpc.UnaryClientInterceptor
	streamClientInt             grpc.StreamClientInterceptor
	clientInitialWindowSize     int32
	clientInitialConnWindowSize int32
	perRPCCreds                 credentials.PerRPCCredentials
	customDialOptions           []grpc.DialOption
	resolverScheme              string

	// These are set once startServer is called. The common case is to have
	// only one testServer.
	srv     stopper
	hSrv    healthgrpc.HealthServer
	srvAddr string

	// These are set once startServers is called.
	srvs     []stopper
	hSrvs    []healthgrpc.HealthServer
	srvAddrs []string

	cc          *grpc.ClientConn // nil until requested via clientConn
	restoreLogs func()           // nil unless declareLogNoise is used
}

type stopper interface {
	Stop()
	GracefulStop()
}

func (te *test) tearDown() {
	if te.cancel != nil {
		te.cancel()
		te.cancel = nil
	}

	if te.cc != nil {
		te.cc.Close()
		te.cc = nil
	}

	if te.restoreLogs != nil {
		te.restoreLogs()
		te.restoreLogs = nil
	}

	if te.srv != nil {
		te.srv.Stop()
	}
	for _, s := range te.srvs {
		s.Stop()
	}
}

// newTest returns a new test using the provided testing.T and
// environment.  It is returned with default values. Tests should
// modify it before calling its startServer and clientConn methods.
func newTest(t *testing.T, e env) *test {
	te := &test{
		t:         t,
		e:         e,
		maxStream: math.MaxUint32,
	}
	te.ctx, te.cancel = context.WithTimeout(context.Background(), defaultTestTimeout)
	return te
}

func (te *test) listenAndServe(ts testgrpc.TestServiceServer, listen func(network, address string) (net.Listener, error)) net.Listener {
	te.t.Helper()
	te.t.Logf("Running test in %s environment...", te.e.name)
	sopts := []grpc.ServerOption{grpc.MaxConcurrentStreams(te.maxStream)}
	if te.maxServerMsgSize != nil {
		sopts = append(sopts, grpc.MaxMsgSize(*te.maxServerMsgSize))
	}
	if te.maxServerReceiveMsgSize != nil {
		sopts = append(sopts, grpc.MaxRecvMsgSize(*te.maxServerReceiveMsgSize))
	}
	if te.maxServerSendMsgSize != nil {
		sopts = append(sopts, grpc.MaxSendMsgSize(*te.maxServerSendMsgSize))
	}
	if te.maxServerHeaderListSize != nil {
		sopts = append(sopts, grpc.MaxHeaderListSize(*te.maxServerHeaderListSize))
	}
	if te.tapHandle != nil {
		sopts = append(sopts, grpc.InTapHandle(te.tapHandle))
	}
	if te.serverCompression {
		sopts = append(sopts,
			grpc.RPCCompressor(grpc.NewGZIPCompressor()),
			grpc.RPCDecompressor(grpc.NewGZIPDecompressor()),
		)
	}
	if te.unaryServerInt != nil {
		sopts = append(sopts, grpc.UnaryInterceptor(te.unaryServerInt))
	}
	if te.streamServerInt != nil {
		sopts = append(sopts, grpc.StreamInterceptor(te.streamServerInt))
	}
	if te.unknownHandler != nil {
		sopts = append(sopts, grpc.UnknownServiceHandler(te.unknownHandler))
	}
	if te.serverInitialWindowSize > 0 {
		sopts = append(sopts, grpc.InitialWindowSize(te.serverInitialWindowSize))
	}
	if te.serverInitialConnWindowSize > 0 {
		sopts = append(sopts, grpc.InitialConnWindowSize(te.serverInitialConnWindowSize))
	}
	la := ":0"
	if te.e.network == "unix" {
		la = "/tmp/testsock" + fmt.Sprintf("%d", time.Now().UnixNano())
		syscall.Unlink(la)
	}
	lis, err := listen(te.e.network, la)
	if err != nil {
		te.t.Fatalf("Failed to listen: %v", err)
	}
	if te.e.security == "tls" {
		creds, err := credentials.NewServerTLSFromFile(testdata.Path("x509/server1_cert.pem"), testdata.Path("x509/server1_key.pem"))
		if err != nil {
			te.t.Fatalf("Failed to generate credentials %v", err)
		}
		sopts = append(sopts, grpc.Creds(creds))
	}
	sopts = append(sopts, te.customServerOptions...)
	s := grpc.NewServer(sopts...)
	if ts != nil {
		testgrpc.RegisterTestServiceServer(s, ts)
	}

	// Create a new default health server if enableHealthServer is set, or use
	// the provided one.
	hs := te.healthServer
	if te.enableHealthServer {
		hs = health.NewServer()
	}
	if hs != nil {
		healthgrpc.RegisterHealthServer(s, hs)
	}

	addr := la
	switch te.e.network {
	case "unix":
	default:
		_, port, err := net.SplitHostPort(lis.Addr().String())
		if err != nil {
			te.t.Fatalf("Failed to parse listener address: %v", err)
		}
		addr = "localhost:" + port
	}

	te.srv = s
	te.hSrv = hs
	te.srvAddr = addr

	if te.e.httpHandler {
		if te.e.security != "tls" {
			te.t.Fatalf("unsupported environment settings")
		}
		cert, err := tls.LoadX509KeyPair(testdata.Path("x509/server1_cert.pem"), testdata.Path("x509/server1_key.pem"))
		if err != nil {
			te.t.Fatal("tls.LoadX509KeyPair(server1.pem, server1.key) failed: ", err)
		}
		hs := &http.Server{
			Handler:   s,
			TLSConfig: &tls.Config{Certificates: []tls.Certificate{cert}},
		}
		if err := http2.ConfigureServer(hs, &http2.Server{MaxConcurrentStreams: te.maxStream}); err != nil {
			te.t.Fatal("http2.ConfigureServer(_, _) failed: ", err)
		}
		te.srv = wrapHS{hs}
		tlsListener := tls.NewListener(lis, hs.TLSConfig)
		go hs.Serve(tlsListener)
		return lis
	}

	go s.Serve(lis)
	return lis
}

type wrapHS struct {
	s *http.Server
}

func (w wrapHS) GracefulStop() {
	ctx, cancel := context.WithTimeout(context.Background(), defaultTestTimeout)
	defer cancel()
	w.s.Shutdown(ctx)
}

func (w wrapHS) Stop() {
	w.s.Close()
	w.s.Handler.(*grpc.Server).Stop()
}

func (te *test) startServerWithConnControl(ts testgrpc.TestServiceServer) *listenerWrapper {
	l := te.listenAndServe(ts, listenWithConnControl)
	return l.(*listenerWrapper)
}

// startServer starts a gRPC server exposing the provided TestService
// implementation. Callers should defer a call to te.tearDown to clean up
func (te *test) startServer(ts testgrpc.TestServiceServer) {
	te.t.Helper()
	te.listenAndServe(ts, net.Listen)
}

// startServers starts 'num' gRPC servers exposing the provided TestService.
func (te *test) startServers(ts testgrpc.TestServiceServer, num int) {
	for i := 0; i < num; i++ {
		te.startServer(ts)
		te.srvs = append(te.srvs, te.srv.(*grpc.Server))
		te.hSrvs = append(te.hSrvs, te.hSrv)
		te.srvAddrs = append(te.srvAddrs, te.srvAddr)
		te.srv = nil
		te.hSrv = nil
		te.srvAddr = ""
	}
}

// setHealthServingStatus is a helper function to set the health status.
func (te *test) setHealthServingStatus(service string, status healthpb.HealthCheckResponse_ServingStatus) {
	hs, ok := te.hSrv.(*health.Server)
	if !ok {
		panic(fmt.Sprintf("SetServingStatus(%v, %v) called for health server of type %T", service, status, hs))
	}
	hs.SetServingStatus(service, status)
}

type nopCompressor struct {
	grpc.Compressor
}

// newNopCompressor creates a compressor to test the case that type is not supported.
func newNopCompressor() grpc.Compressor {
	return &nopCompressor{grpc.NewGZIPCompressor()}
}

func (c *nopCompressor) Type() string {
	return "nop"
}

type nopDecompressor struct {
	grpc.Decompressor
}

// newNopDecompressor creates a decompressor to test the case that type is not supported.
func newNopDecompressor() grpc.Decompressor {
	return &nopDecompressor{grpc.NewGZIPDecompressor()}
}

func (d *nopDecompressor) Type() string {
	return "nop"
}

func (te *test) configDial(opts ...grpc.DialOption) ([]grpc.DialOption, string) {
	opts = append(opts, grpc.WithDialer(te.e.dialer), grpc.WithUserAgent(te.userAgent))

	if te.clientCompression {
		opts = append(opts,
			grpc.WithCompressor(grpc.NewGZIPCompressor()),
			grpc.WithDecompressor(grpc.NewGZIPDecompressor()),
		)
	}
	if te.clientUseCompression {
		opts = append(opts, grpc.WithDefaultCallOptions(grpc.UseCompressor("gzip")))
	}
	if te.clientNopCompression {
		opts = append(opts,
			grpc.WithCompressor(newNopCompressor()),
			grpc.WithDecompressor(newNopDecompressor()),
		)
	}
	if te.unaryClientInt != nil {
		opts = append(opts, grpc.WithUnaryInterceptor(te.unaryClientInt))
	}
	if te.streamClientInt != nil {
		opts = append(opts, grpc.WithStreamInterceptor(te.streamClientInt))
	}
	if te.maxClientMsgSize != nil {
		opts = append(opts, grpc.WithMaxMsgSize(*te.maxClientMsgSize))
	}
	if te.maxClientReceiveMsgSize != nil {
		opts = append(opts, grpc.WithDefaultCallOptions(grpc.MaxCallRecvMsgSize(*te.maxClientReceiveMsgSize)))
	}
	if te.maxClientSendMsgSize != nil {
		opts = append(opts, grpc.WithDefaultCallOptions(grpc.MaxCallSendMsgSize(*te.maxClientSendMsgSize)))
	}
	if te.maxClientHeaderListSize != nil {
		opts = append(opts, grpc.WithMaxHeaderListSize(*te.maxClientHeaderListSize))
	}
	switch te.e.security {
	case "tls":
		creds, err := credentials.NewClientTLSFromFile(testdata.Path("x509/server_ca_cert.pem"), "x.test.example.com")
		if err != nil {
			te.t.Fatalf("Failed to load credentials: %v", err)
		}
		opts = append(opts, grpc.WithTransportCredentials(creds))
	case "empty":
		// Don't add any transport creds option.
	default:
		opts = append(opts, grpc.WithTransportCredentials(insecure.NewCredentials()))
	}
	// TODO(bar) switch balancer case "pick_first".
	var scheme string
	if te.resolverScheme == "" {
		scheme = "passthrough:///"
	} else {
		scheme = te.resolverScheme + ":///"
	}
	if te.e.balancer != "" {
		opts = append(opts, grpc.WithDefaultServiceConfig(fmt.Sprintf(`{"loadBalancingConfig": [{"%s":{}}]}`, te.e.balancer)))
	}
	if te.clientInitialWindowSize > 0 {
		opts = append(opts, grpc.WithInitialWindowSize(te.clientInitialWindowSize))
	}
	if te.clientInitialConnWindowSize > 0 {
		opts = append(opts, grpc.WithInitialConnWindowSize(te.clientInitialConnWindowSize))
	}
	if te.perRPCCreds != nil {
		opts = append(opts, grpc.WithPerRPCCredentials(te.perRPCCreds))
	}
	if te.srvAddr == "" {
		te.srvAddr = "client.side.only.test"
	}
	opts = append(opts, te.customDialOptions...)
	return opts, scheme
}

func (te *test) clientConnWithConnControl() (*grpc.ClientConn, *dialerWrapper) {
	if te.cc != nil {
		return te.cc, nil
	}
	opts, scheme := te.configDial()
	dw := &dialerWrapper{}
	// overwrite the dialer before
	opts = append(opts, grpc.WithDialer(dw.dialer))
	var err error
	te.cc, err = grpc.NewClient(scheme+te.srvAddr, opts...)
	if err != nil {
		te.t.Fatalf("NewClient(%q) = %v", scheme+te.srvAddr, err)
	}
	return te.cc, dw
}

func (te *test) clientConn(opts ...grpc.DialOption) *grpc.ClientConn {
	if te.cc != nil {
		return te.cc
	}
	var scheme string
	opts, scheme = te.configDial(opts...)
	var err error
	te.cc, err = grpc.NewClient(scheme+te.srvAddr, opts...)
	if err != nil {
		te.t.Fatalf("grpc.NewClient(%q) failed: %v", scheme+te.srvAddr, err)
	}
	te.cc.Connect()
	return te.cc
}

func (te *test) declareLogNoise(phrases ...string) {
	te.restoreLogs = declareLogNoise(te.t, phrases...)
}

func (te *test) withServerTester(fn func(st *serverTester)) {
	c, err := te.e.dialer(te.srvAddr, 10*time.Second)
	if err != nil {
		te.t.Fatal(err)
	}
	defer c.Close()
	if te.e.security == "tls" {
		c = tls.Client(c, &tls.Config{
			InsecureSkipVerify: true,
			NextProtos:         []string{http2.NextProtoTLS},
		})
	}
	st := newServerTesterFromConn(te.t, c)
	st.greet()
	fn(st)
}

type lazyConn struct {
	net.Conn
	beLazy int32
}

// possible conn closed errors.
const possibleConnResetMsg = "connection reset by peer"
const possibleEOFMsg = "error reading from server: EOF"

// isConnClosedErr checks the error msg for possible conn closed messages. There
// is a raceyness in the timing of when TCP packets are sent from client to
// server, and when we tell the server to stop, so we need to check for both of
// these possible error messages:
//  1. If the call to ss.S.Stop() causes the server's sockets to close while
//     there's still in-fight data from the client on the TCP connection, then
//     the kernel can send an RST back to the client (also see
//     https://stackoverflow.com/questions/33053507/econnreset-in-send-linux-c).
//     Note that while this condition is expected to be rare due to the
//     test httpServer start synchronization, in theory it should be possible,
//     e.g. if the client sends a BDP ping at the right time.
//  2. If, for example, the call to ss.S.Stop() happens after the RPC headers
//     have been received at the server, then the TCP connection can shutdown
//     gracefully when the server's socket closes.
//  3. If there is an actual io.EOF received because the client stopped the stream.
func isConnClosedErr(err error) bool {
	errContainsConnResetMsg := strings.Contains(err.Error(), possibleConnResetMsg)
	errContainsEOFMsg := strings.Contains(err.Error(), possibleEOFMsg)

	return errContainsConnResetMsg || errContainsEOFMsg || err == io.EOF
}

func (l *lazyConn) Write(b []byte) (int, error) {
	if atomic.LoadInt32(&(l.beLazy)) == 1 {
		time.Sleep(time.Second)
	}
	return l.Conn.Write(b)
}

func (s) TestContextDeadlineNotIgnored(t *testing.T) {
	e := noBalancerEnv
	var lc *lazyConn
	e.customDialer = func(network, addr string, timeout time.Duration) (net.Conn, error) {
		conn, err := net.DialTimeout(network, addr, timeout)
		if err != nil {
			return nil, err
		}
		lc = &lazyConn{Conn: conn}
		return lc, nil
	}

	te := newTest(t, e)
	te.startServer(&testServer{security: e.security})
	defer te.tearDown()

	cc := te.clientConn()
	tc := testgrpc.NewTestServiceClient(cc)
	ctx, cancel := context.WithTimeout(context.Background(), defaultTestTimeout)
	if _, err := tc.EmptyCall(ctx, &testpb.Empty{}); err != nil {
		t.Fatalf("TestService/EmptyCall(_, _) = _, %v, want _, <nil>", err)
	}
	cancel()
	atomic.StoreInt32(&(lc.beLazy), 1)
	ctx, cancel = context.WithTimeout(context.Background(), defaultTestShortTimeout)
	defer cancel()
	t1 := time.Now()
	if _, err := tc.EmptyCall(ctx, &testpb.Empty{}); status.Code(err) != codes.DeadlineExceeded {
		t.Fatalf("TestService/EmptyCall(_, _) = _, %v, want _, context.DeadlineExceeded", err)
	}
	if time.Since(t1) > 2*time.Second {
		t.Fatalf("TestService/EmptyCall(_, _) ran over the deadline")
	}
}

func (s) TestTimeoutOnDeadServer(t *testing.T) {
	for _, e := range listTestEnv() {
		testTimeoutOnDeadServer(t, e)
	}
}

func testTimeoutOnDeadServer(t *testing.T, e env) {
	te := newTest(t, e)
	te.userAgent = testAppUA
	te.startServer(&testServer{security: e.security})
	defer te.tearDown()

	cc := te.clientConn()
	tc := testgrpc.NewTestServiceClient(cc)
	ctx, cancel := context.WithTimeout(context.Background(), defaultTestTimeout)
	defer cancel()
	if _, err := tc.EmptyCall(ctx, &testpb.Empty{}, grpc.WaitForReady(true)); err != nil {
		t.Fatalf("TestService/EmptyCall(_, _) = _, %v, want _, <nil>", err)
	}
	// Wait for the client to report READY, stop the server, then wait for the
	// client to notice the connection is gone.
	testutils.AwaitState(ctx, t, cc, connectivity.Ready)
	te.srv.Stop()
	testutils.AwaitNotState(ctx, t, cc, connectivity.Ready)
	ctx, cancel = context.WithTimeout(ctx, defaultTestShortTimeout)
	defer cancel()
	if _, err := tc.EmptyCall(ctx, &testpb.Empty{}, grpc.WaitForReady(true)); status.Code(err) != codes.DeadlineExceeded {
		t.Fatalf("TestService/EmptyCall(%v, _) = _, %v, want _, error code: %s", ctx, err, codes.DeadlineExceeded)
	}
	awaitNewConnLogOutput()
}

func (s) TestServerGracefulStopIdempotent(t *testing.T) {
	for _, e := range listTestEnv() {
		if e.name == "handler-tls" {
			continue
		}
		testServerGracefulStopIdempotent(t, e)
	}
}

func testServerGracefulStopIdempotent(t *testing.T, e env) {
	te := newTest(t, e)
	te.userAgent = testAppUA
	te.startServer(&testServer{security: e.security})
	defer te.tearDown()

	for i := 0; i < 3; i++ {
		te.srv.GracefulStop()
	}
}

func (s) TestDetailedConnectionCloseErrorPropagatesToRPCError(t *testing.T) {
	rpcStartedOnServer := make(chan struct{})
	rpcDoneOnClient := make(chan struct{})
	defer close(rpcDoneOnClient)
	ss := &stubserver.StubServer{
		FullDuplexCallF: func(testgrpc.TestService_FullDuplexCallServer) error {
			close(rpcStartedOnServer)
			<-rpcDoneOnClient
			return status.Error(codes.Internal, "arbitrary status")
		},
	}
	if err := ss.Start(nil); err != nil {
		t.Fatalf("Error starting endpoint server: %v", err)
	}
	defer ss.Stop()

	ctx, cancel := context.WithTimeout(context.Background(), defaultTestTimeout)
	defer cancel()

	// Start an RPC. Then, while the RPC is still being accepted or handled at
	// the server, abruptly stop the server, killing the connection. The RPC
	// error message should include details about the specific connection error
	// that was encountered.
	stream, err := ss.Client.FullDuplexCall(ctx)
	if err != nil {
		t.Fatalf("%v.FullDuplexCall = _, %v, want _, <nil>", ss.Client, err)
	}
	// Block until the RPC has been started on the server. This ensures that the
	// ClientConn will find a healthy connection for the RPC to go out on
	// initially, and that the TCP connection will shut down strictly after the
	// RPC has been started on it.
	<-rpcStartedOnServer
	ss.S.Stop()
	// The precise behavior of this test is subject to raceyness around the
	// timing of when TCP packets are sent from client to server, and when we
	// tell the server to stop, so we need to account for both possible error
	// messages.
	if _, err := stream.Recv(); err == io.EOF || !isConnClosedErr(err) {
		t.Fatalf("%v.Recv() = _, %v, want _, rpc error containing substring: %q OR %q", stream, err, possibleConnResetMsg, possibleEOFMsg)
	}
}

func (s) TestFailFast(t *testing.T) {
	for _, e := range listTestEnv() {
		testFailFast(t, e)
	}
}

func testFailFast(t *testing.T, e env) {
	te := newTest(t, e)
	te.userAgent = testAppUA
	te.startServer(&testServer{security: e.security})
	defer te.tearDown()

	cc := te.clientConn()
	tc := testgrpc.NewTestServiceClient(cc)
	ctx, cancel := context.WithTimeout(context.Background(), defaultTestTimeout)
	defer cancel()
	if _, err := tc.EmptyCall(ctx, &testpb.Empty{}); err != nil {
		t.Fatalf("TestService/EmptyCall(_, _) = _, %v, want _, <nil>", err)
	}
	// Stop the server and tear down all the existing connections.
	te.srv.Stop()
	// Loop until the server teardown is propagated to the client.
	for {
		if err := ctx.Err(); err != nil {
			t.Fatalf("EmptyCall did not return UNAVAILABLE before timeout")
		}
		_, err := tc.EmptyCall(ctx, &testpb.Empty{})
		if status.Code(err) == codes.Unavailable {
			break
		}
		t.Logf("%v.EmptyCall(_, _) = _, %v", tc, err)
		time.Sleep(10 * time.Millisecond)
	}
	// The client keeps reconnecting and ongoing fail-fast RPCs should fail with code.Unavailable.
	if _, err := tc.EmptyCall(ctx, &testpb.Empty{}); status.Code(err) != codes.Unavailable {
		t.Fatalf("TestService/EmptyCall(_, _, _) = _, %v, want _, error code: %s", err, codes.Unavailable)
	}
	if _, err := tc.StreamingInputCall(ctx); status.Code(err) != codes.Unavailable {
		t.Fatalf("TestService/StreamingInputCall(_) = _, %v, want _, error code: %s", err, codes.Unavailable)
	}

	awaitNewConnLogOutput()
}

func testServiceConfigSetup(t *testing.T, e env) *test {
	te := newTest(t, e)
	te.userAgent = testAppUA
	te.declareLogNoise(
		"Failed to dial : context canceled; please retry.",
	)
	return te
}

func newInt(b int) (a *int) {
	return &b
}

func (s) TestGetMethodConfig(t *testing.T) {
	te := testServiceConfigSetup(t, tcpClearRREnv)
	defer te.tearDown()
	r := manual.NewBuilderWithScheme("whatever")

	te.resolverScheme = r.Scheme()
	cc := te.clientConn(grpc.WithResolvers(r))
	addrs := []resolver.Address{{Addr: te.srvAddr}}
	r.UpdateState(resolver.State{
		Addresses: addrs,
		ServiceConfig: parseServiceConfig(t, r, `{
    "methodConfig": [
        {
            "name": [
                {
                    "service": "grpc.testing.TestService",
                    "method": "EmptyCall"
                }
            ],
            "waitForReady": true,
            "timeout": ".001s"
        },
        {
            "name": [
                {
                    "service": "grpc.testing.TestService"
                }
            ],
            "waitForReady": false
        }
    ]
}`)})

	tc := testgrpc.NewTestServiceClient(cc)

	// Make sure service config has been processed by grpc.
	for {
		if cc.GetMethodConfig("/grpc.testing.TestService/EmptyCall").WaitForReady != nil {
			break
		}
		time.Sleep(time.Millisecond)
	}

	ctx, cancel := context.WithTimeout(context.Background(), defaultTestTimeout)
	defer cancel()
	// The following RPCs are expected to become non-fail-fast ones with 1ms deadline.
	var err error
	if _, err = tc.EmptyCall(ctx, &testpb.Empty{}); status.Code(err) != codes.DeadlineExceeded {
		t.Fatalf("TestService/EmptyCall(_, _) = _, %v, want _, %s", err, codes.DeadlineExceeded)
	}

	r.UpdateState(resolver.State{Addresses: addrs, ServiceConfig: parseServiceConfig(t, r, `{
    "methodConfig": [
        {
            "name": [
                {
                    "service": "grpc.testing.TestService",
                    "method": "UnaryCall"
                }
            ],
            "waitForReady": true,
            "timeout": ".001s"
        },
        {
            "name": [
                {
                    "service": "grpc.testing.TestService"
                }
            ],
            "waitForReady": false
        }
    ]
}`)})

	// Make sure service config has been processed by grpc.
	for {
		if mc := cc.GetMethodConfig("/grpc.testing.TestService/EmptyCall"); mc.WaitForReady != nil && !*mc.WaitForReady {
			break
		}
		time.Sleep(time.Millisecond)
	}
	// The following RPCs are expected to become fail-fast.
	if _, err = tc.EmptyCall(ctx, &testpb.Empty{}); status.Code(err) != codes.Unavailable {
		t.Fatalf("TestService/EmptyCall(_, _) = _, %v, want _, %s", err, codes.Unavailable)
	}
}

func (s) TestServiceConfigWaitForReady(t *testing.T) {
	te := testServiceConfigSetup(t, tcpClearRREnv)
	defer te.tearDown()
	r := manual.NewBuilderWithScheme("whatever")

	// Case1: Client API set failfast to be false, and service config set wait_for_ready to be false, Client API should win, and the rpc will wait until deadline exceeds.
	te.resolverScheme = r.Scheme()
	cc := te.clientConn(grpc.WithResolvers(r))
	addrs := []resolver.Address{{Addr: te.srvAddr}}
	r.UpdateState(resolver.State{
		Addresses: addrs,
		ServiceConfig: parseServiceConfig(t, r, `{
    "methodConfig": [
        {
            "name": [
                {
                    "service": "grpc.testing.TestService",
                    "method": "EmptyCall"
                },
                {
                    "service": "grpc.testing.TestService",
                    "method": "FullDuplexCall"
                }
            ],
            "waitForReady": false,
            "timeout": ".001s"
        }
    ]
}`)})

	tc := testgrpc.NewTestServiceClient(cc)

	// Make sure service config has been processed by grpc.
	for {
		if cc.GetMethodConfig("/grpc.testing.TestService/FullDuplexCall").WaitForReady != nil {
			break
		}
		time.Sleep(time.Millisecond)
	}
	ctx, cancel := context.WithTimeout(context.Background(), defaultTestTimeout)
	defer cancel()
	// The following RPCs are expected to become non-fail-fast ones with 1ms deadline.
	var err error
	if _, err = tc.EmptyCall(ctx, &testpb.Empty{}, grpc.WaitForReady(true)); status.Code(err) != codes.DeadlineExceeded {
		t.Fatalf("TestService/EmptyCall(_, _) = _, %v, want _, %s", err, codes.DeadlineExceeded)
	}
	if _, err := tc.FullDuplexCall(ctx, grpc.WaitForReady(true)); status.Code(err) != codes.DeadlineExceeded {
		t.Fatalf("TestService/FullDuplexCall(_) = _, %v, want %s", err, codes.DeadlineExceeded)
	}

	// Generate a service config update.
	// Case2:Client API set failfast to be false, and service config set wait_for_ready to be true, and the rpc will wait until deadline exceeds.
	r.UpdateState(resolver.State{
		Addresses: addrs,
		ServiceConfig: parseServiceConfig(t, r, `{
    "methodConfig": [
        {
            "name": [
                {
                    "service": "grpc.testing.TestService",
                    "method": "EmptyCall"
                },
                {
                    "service": "grpc.testing.TestService",
                    "method": "FullDuplexCall"
                }
            ],
            "waitForReady": true,
            "timeout": ".001s"
        }
    ]
}`)})

	// Wait for the new service config to take effect.
	for {
		if mc := cc.GetMethodConfig("/grpc.testing.TestService/EmptyCall"); mc.WaitForReady != nil && *mc.WaitForReady {
			break
		}
		time.Sleep(time.Millisecond)
	}
	// The following RPCs are expected to become non-fail-fast ones with 1ms deadline.
	if _, err := tc.EmptyCall(ctx, &testpb.Empty{}); status.Code(err) != codes.DeadlineExceeded {
		t.Fatalf("TestService/EmptyCall(_, _) = _, %v, want _, %s", err, codes.DeadlineExceeded)
	}
	if _, err := tc.FullDuplexCall(ctx); status.Code(err) != codes.DeadlineExceeded {
		t.Fatalf("TestService/FullDuplexCall(_) = _, %v, want %s", err, codes.DeadlineExceeded)
	}
}

func (s) TestServiceConfigTimeout(t *testing.T) {
	te := testServiceConfigSetup(t, tcpClearRREnv)
	defer te.tearDown()
	r := manual.NewBuilderWithScheme("whatever")

	// Case1: Client API sets timeout to be 1ns and ServiceConfig sets timeout to be 1hr. Timeout should be 1ns (min of 1ns and 1hr) and the rpc will wait until deadline exceeds.
	te.resolverScheme = r.Scheme()
	cc := te.clientConn(grpc.WithResolvers(r))
	addrs := []resolver.Address{{Addr: te.srvAddr}}
	r.UpdateState(resolver.State{
		Addresses: addrs,
		ServiceConfig: parseServiceConfig(t, r, `{
    "methodConfig": [
        {
            "name": [
                {
                    "service": "grpc.testing.TestService",
                    "method": "EmptyCall"
                },
                {
                    "service": "grpc.testing.TestService",
                    "method": "FullDuplexCall"
                }
            ],
            "waitForReady": true,
            "timeout": "3600s"
        }
    ]
}`)})

	tc := testgrpc.NewTestServiceClient(cc)

	// Make sure service config has been processed by grpc.
	for {
		if cc.GetMethodConfig("/grpc.testing.TestService/FullDuplexCall").Timeout != nil {
			break
		}
		time.Sleep(time.Millisecond)
	}

	// The following RPCs are expected to become non-fail-fast ones with 1ns deadline.
	var err error
	ctx, cancel := context.WithTimeout(context.Background(), defaultTestShortTimeout)
	if _, err = tc.EmptyCall(ctx, &testpb.Empty{}, grpc.WaitForReady(true)); status.Code(err) != codes.DeadlineExceeded {
		t.Fatalf("TestService/EmptyCall(_, _) = _, %v, want _, %s", err, codes.DeadlineExceeded)
	}
	cancel()

	ctx, cancel = context.WithTimeout(context.Background(), defaultTestShortTimeout)
	if _, err = tc.FullDuplexCall(ctx, grpc.WaitForReady(true)); status.Code(err) != codes.DeadlineExceeded {
		t.Fatalf("TestService/FullDuplexCall(_) = _, %v, want %s", err, codes.DeadlineExceeded)
	}
	cancel()

	// Generate a service config update.
	// Case2: Client API sets timeout to be 1hr and ServiceConfig sets timeout to be 1ns. Timeout should be 1ns (min of 1ns and 1hr) and the rpc will wait until deadline exceeds.
	r.UpdateState(resolver.State{
		Addresses: addrs,
		ServiceConfig: parseServiceConfig(t, r, `{
    "methodConfig": [
        {
            "name": [
                {
                    "service": "grpc.testing.TestService",
                    "method": "EmptyCall"
                },
                {
                    "service": "grpc.testing.TestService",
                    "method": "FullDuplexCall"
                }
            ],
            "waitForReady": true,
            "timeout": ".000000001s"
        }
    ]
}`)})

	// Wait for the new service config to take effect.
	for {
		if mc := cc.GetMethodConfig("/grpc.testing.TestService/FullDuplexCall"); mc.Timeout != nil && *mc.Timeout == time.Nanosecond {
			break
		}
		time.Sleep(time.Millisecond)
	}

	ctx, cancel = context.WithTimeout(context.Background(), defaultTestTimeout)
	defer cancel()
	if _, err = tc.EmptyCall(ctx, &testpb.Empty{}, grpc.WaitForReady(true)); status.Code(err) != codes.DeadlineExceeded {
		t.Fatalf("TestService/EmptyCall(_, _) = _, %v, want _, %s", err, codes.DeadlineExceeded)
	}

	if _, err = tc.FullDuplexCall(ctx, grpc.WaitForReady(true)); status.Code(err) != codes.DeadlineExceeded {
		t.Fatalf("TestService/FullDuplexCall(_) = _, %v, want %s", err, codes.DeadlineExceeded)
	}
}

func (s) TestServiceConfigMaxMsgSize(t *testing.T) {
	e := tcpClearRREnv
	r := manual.NewBuilderWithScheme("whatever")

	// Setting up values and objects shared across all test cases.
	const smallSize = 1
	const largeSize = 1024
	const extraLargeSize = 2048

	smallPayload, err := newPayload(testpb.PayloadType_COMPRESSABLE, smallSize)
	if err != nil {
		t.Fatal(err)
	}
	largePayload, err := newPayload(testpb.PayloadType_COMPRESSABLE, largeSize)
	if err != nil {
		t.Fatal(err)
	}
	extraLargePayload, err := newPayload(testpb.PayloadType_COMPRESSABLE, extraLargeSize)
	if err != nil {
		t.Fatal(err)
	}

	// Case1: sc set maxReqSize to 2048 (send), maxRespSize to 2048 (recv).
	te1 := testServiceConfigSetup(t, e)
	defer te1.tearDown()

	te1.resolverScheme = r.Scheme()
	te1.startServer(&testServer{security: e.security})
	cc1 := te1.clientConn(grpc.WithResolvers(r))

	addrs := []resolver.Address{{Addr: te1.srvAddr}}
	sc := parseServiceConfig(t, r, `{
    "methodConfig": [
        {
            "name": [
                {
                    "service": "grpc.testing.TestService",
                    "method": "UnaryCall"
                },
                {
                    "service": "grpc.testing.TestService",
                    "method": "FullDuplexCall"
                }
            ],
            "maxRequestMessageBytes": 2048,
            "maxResponseMessageBytes": 2048
        }
    ]
}`)
	r.UpdateState(resolver.State{Addresses: addrs, ServiceConfig: sc})
	tc := testgrpc.NewTestServiceClient(cc1)

	req := &testpb.SimpleRequest{
		ResponseType: testpb.PayloadType_COMPRESSABLE,
		ResponseSize: int32(extraLargeSize),
		Payload:      smallPayload,
	}

	for {
		if cc1.GetMethodConfig("/grpc.testing.TestService/FullDuplexCall").MaxReqSize != nil {
			break
		}
		time.Sleep(time.Millisecond)
	}
	ctx, cancel := context.WithTimeout(context.Background(), defaultTestTimeout)
	defer cancel()
	// Test for unary RPC recv.
	if _, err = tc.UnaryCall(ctx, req, grpc.WaitForReady(true)); err == nil || status.Code(err) != codes.ResourceExhausted {
		t.Fatalf("TestService/UnaryCall(_, _) = _, %v, want _, error code: %s", err, codes.ResourceExhausted)
	}

	// Test for unary RPC send.
	req.Payload = extraLargePayload
	req.ResponseSize = int32(smallSize)
	if _, err := tc.UnaryCall(ctx, req); err == nil || status.Code(err) != codes.ResourceExhausted {
		t.Fatalf("TestService/UnaryCall(_, _) = _, %v, want _, error code: %s", err, codes.ResourceExhausted)
	}

	// Test for streaming RPC recv.
	respParam := []*testpb.ResponseParameters{
		{
			Size: int32(extraLargeSize),
		},
	}
	sreq := &testpb.StreamingOutputCallRequest{
		ResponseType:       testpb.PayloadType_COMPRESSABLE,
		ResponseParameters: respParam,
		Payload:            smallPayload,
	}
	stream, err := tc.FullDuplexCall(te1.ctx)
	if err != nil {
		t.Fatalf("%v.FullDuplexCall(_) = _, %v, want <nil>", tc, err)
	}
	if err = stream.Send(sreq); err != nil {
		t.Fatalf("%v.Send(%v) = %v, want <nil>", stream, sreq, err)
	}
	if _, err = stream.Recv(); err == nil || status.Code(err) != codes.ResourceExhausted {
		t.Fatalf("%v.Recv() = _, %v, want _, error code: %s", stream, err, codes.ResourceExhausted)
	}

	// Test for streaming RPC send.
	respParam[0].Size = int32(smallSize)
	sreq.Payload = extraLargePayload
	stream, err = tc.FullDuplexCall(te1.ctx)
	if err != nil {
		t.Fatalf("%v.FullDuplexCall(_) = _, %v, want <nil>", tc, err)
	}
	if err = stream.Send(sreq); err == nil || status.Code(err) != codes.ResourceExhausted {
		t.Fatalf("%v.Send(%v) = %v, want _, error code: %s", stream, sreq, err, codes.ResourceExhausted)
	}

	// Case2: Client API set maxReqSize to 1024 (send), maxRespSize to 1024 (recv). Sc sets maxReqSize to 2048 (send), maxRespSize to 2048 (recv).
	te2 := testServiceConfigSetup(t, e)
	te2.resolverScheme = r.Scheme()
	te2.maxClientReceiveMsgSize = newInt(1024)
	te2.maxClientSendMsgSize = newInt(1024)

	te2.startServer(&testServer{security: e.security})
	defer te2.tearDown()
	cc2 := te2.clientConn(grpc.WithResolvers(r))
	r.UpdateState(resolver.State{Addresses: []resolver.Address{{Addr: te2.srvAddr}}, ServiceConfig: sc})
	tc = testgrpc.NewTestServiceClient(cc2)

	for {
		if cc2.GetMethodConfig("/grpc.testing.TestService/FullDuplexCall").MaxReqSize != nil {
			break
		}
		time.Sleep(time.Millisecond)
	}

	// Test for unary RPC recv.
	req.Payload = smallPayload
	req.ResponseSize = int32(largeSize)

	if _, err = tc.UnaryCall(ctx, req, grpc.WaitForReady(true)); err == nil || status.Code(err) != codes.ResourceExhausted {
		t.Fatalf("TestService/UnaryCall(_, _) = _, %v, want _, error code: %s", err, codes.ResourceExhausted)
	}

	// Test for unary RPC send.
	req.Payload = largePayload
	req.ResponseSize = int32(smallSize)
	if _, err := tc.UnaryCall(ctx, req); err == nil || status.Code(err) != codes.ResourceExhausted {
		t.Fatalf("TestService/UnaryCall(_, _) = _, %v, want _, error code: %s", err, codes.ResourceExhausted)
	}

	// Test for streaming RPC recv.
	stream, err = tc.FullDuplexCall(te2.ctx)
	respParam[0].Size = int32(largeSize)
	sreq.Payload = smallPayload
	if err != nil {
		t.Fatalf("%v.FullDuplexCall(_) = _, %v, want <nil>", tc, err)
	}
	if err = stream.Send(sreq); err != nil {
		t.Fatalf("%v.Send(%v) = %v, want <nil>", stream, sreq, err)
	}
	if _, err = stream.Recv(); err == nil || status.Code(err) != codes.ResourceExhausted {
		t.Fatalf("%v.Recv() = _, %v, want _, error code: %s", stream, err, codes.ResourceExhausted)
	}

	// Test for streaming RPC send.
	respParam[0].Size = int32(smallSize)
	sreq.Payload = largePayload
	stream, err = tc.FullDuplexCall(te2.ctx)
	if err != nil {
		t.Fatalf("%v.FullDuplexCall(_) = _, %v, want <nil>", tc, err)
	}
	if err = stream.Send(sreq); err == nil || status.Code(err) != codes.ResourceExhausted {
		t.Fatalf("%v.Send(%v) = %v, want _, error code: %s", stream, sreq, err, codes.ResourceExhausted)
	}

	// Case3: Client API set maxReqSize to 4096 (send), maxRespSize to 4096 (recv). Sc sets maxReqSize to 2048 (send), maxRespSize to 2048 (recv).
	te3 := testServiceConfigSetup(t, e)
	te3.resolverScheme = r.Scheme()
	te3.maxClientReceiveMsgSize = newInt(4096)
	te3.maxClientSendMsgSize = newInt(4096)

	te3.startServer(&testServer{security: e.security})
	defer te3.tearDown()

	cc3 := te3.clientConn(grpc.WithResolvers(r))
	r.UpdateState(resolver.State{Addresses: []resolver.Address{{Addr: te3.srvAddr}}, ServiceConfig: sc})
	tc = testgrpc.NewTestServiceClient(cc3)

	for {
		if cc3.GetMethodConfig("/grpc.testing.TestService/FullDuplexCall").MaxReqSize != nil {
			break
		}
		time.Sleep(time.Millisecond)
	}

	// Test for unary RPC recv.
	req.Payload = smallPayload
	req.ResponseSize = int32(largeSize)

	if _, err = tc.UnaryCall(ctx, req, grpc.WaitForReady(true)); err != nil {
		t.Fatalf("TestService/UnaryCall(_, _) = _, %v, want <nil>", err)
	}

	req.ResponseSize = int32(extraLargeSize)
	if _, err := tc.UnaryCall(ctx, req); err == nil || status.Code(err) != codes.ResourceExhausted {
		t.Fatalf("TestService/UnaryCall(_, _) = _, %v, want _, error code: %s", err, codes.ResourceExhausted)
	}

	// Test for unary RPC send.
	req.Payload = largePayload
	req.ResponseSize = int32(smallSize)
	if _, err := tc.UnaryCall(ctx, req); err != nil {
		t.Fatalf("TestService/UnaryCall(_, _) = _, %v, want <nil>", err)
	}

	req.Payload = extraLargePayload
	if _, err = tc.UnaryCall(ctx, req); err == nil || status.Code(err) != codes.ResourceExhausted {
		t.Fatalf("TestService/UnaryCall(_, _) = _, %v, want _, error code: %s", err, codes.ResourceExhausted)
	}

	// Test for streaming RPC recv.
	stream, err = tc.FullDuplexCall(te3.ctx)
	if err != nil {
		t.Fatalf("%v.FullDuplexCall(_) = _, %v, want <nil>", tc, err)
	}
	respParam[0].Size = int32(largeSize)
	sreq.Payload = smallPayload

	if err = stream.Send(sreq); err != nil {
		t.Fatalf("%v.Send(%v) = %v, want <nil>", stream, sreq, err)
	}
	if _, err = stream.Recv(); err != nil {
		t.Fatalf("%v.Recv() = _, %v, want <nil>", stream, err)
	}

	respParam[0].Size = int32(extraLargeSize)

	if err = stream.Send(sreq); err != nil {
		t.Fatalf("%v.Send(%v) = %v, want <nil>", stream, sreq, err)
	}
	if _, err = stream.Recv(); err == nil || status.Code(err) != codes.ResourceExhausted {
		t.Fatalf("%v.Recv() = _, %v, want _, error code: %s", stream, err, codes.ResourceExhausted)
	}

	// Test for streaming RPC send.
	respParam[0].Size = int32(smallSize)
	sreq.Payload = largePayload
	stream, err = tc.FullDuplexCall(te3.ctx)
	if err != nil {
		t.Fatalf("%v.FullDuplexCall(_) = _, %v, want <nil>", tc, err)
	}
	if err := stream.Send(sreq); err != nil {
		t.Fatalf("%v.Send(%v) = %v, want <nil>", stream, sreq, err)
	}
	sreq.Payload = extraLargePayload
	if err := stream.Send(sreq); err == nil || status.Code(err) != codes.ResourceExhausted {
		t.Fatalf("%v.Send(%v) = %v, want _, error code: %s", stream, sreq, err, codes.ResourceExhausted)
	}
}

// Reading from a streaming RPC may fail with context canceled if timeout was
// set by service config (https://github.com/grpc/grpc-go/issues/1818). This
// test makes sure read from streaming RPC doesn't fail in this case.
func (s) TestStreamingRPCWithTimeoutInServiceConfigRecv(t *testing.T) {
	te := testServiceConfigSetup(t, tcpClearRREnv)
	te.startServer(&testServer{security: tcpClearRREnv.security})
	defer te.tearDown()
	r := manual.NewBuilderWithScheme("whatever")

	te.resolverScheme = r.Scheme()
	cc := te.clientConn(grpc.WithResolvers(r))
	tc := testgrpc.NewTestServiceClient(cc)

	r.UpdateState(resolver.State{
		Addresses: []resolver.Address{{Addr: te.srvAddr}},
		ServiceConfig: parseServiceConfig(t, r, `{
	    "methodConfig": [
	        {
	            "name": [
	                {
	                    "service": "grpc.testing.TestService",
	                    "method": "FullDuplexCall"
	                }
	            ],
	            "waitForReady": true,
	            "timeout": "10s"
	        }
	    ]
	}`)})
	// Make sure service config has been processed by grpc.
	for {
		if cc.GetMethodConfig("/grpc.testing.TestService/FullDuplexCall").Timeout != nil {
			break
		}
		time.Sleep(time.Millisecond)
	}

	ctx, cancel := context.WithTimeout(context.Background(), defaultTestTimeout)
	defer cancel()
	stream, err := tc.FullDuplexCall(ctx, grpc.WaitForReady(true))
	if err != nil {
		t.Fatalf("TestService/FullDuplexCall(_) = _, %v, want <nil>", err)
	}

	payload, err := newPayload(testpb.PayloadType_COMPRESSABLE, 0)
	if err != nil {
		t.Fatalf("failed to newPayload: %v", err)
	}
	req := &testpb.StreamingOutputCallRequest{
		ResponseType:       testpb.PayloadType_COMPRESSABLE,
		ResponseParameters: []*testpb.ResponseParameters{{Size: 0}},
		Payload:            payload,
	}
	if err := stream.Send(req); err != nil {
		t.Fatalf("stream.Send(%v) = %v, want <nil>", req, err)
	}
	stream.CloseSend()
	time.Sleep(time.Second)
	// Sleep 1 second before recv to make sure the final status is received
	// before the recv.
	if _, err := stream.Recv(); err != nil {
		t.Fatalf("stream.Recv = _, %v, want _, <nil>", err)
	}
	// Keep reading to drain the stream.
	for {
		if _, err := stream.Recv(); err != nil {
			break
		}
	}
}

func (s) TestPreloaderClientSend(t *testing.T) {
	for _, e := range listTestEnv() {
		testPreloaderClientSend(t, e)
	}
}

func testPreloaderClientSend(t *testing.T, e env) {
	te := newTest(t, e)
	te.userAgent = testAppUA
	te.declareLogNoise(
		"Failed to dial : context canceled; please retry.",
	)
	te.startServer(&testServer{security: e.security})

	defer te.tearDown()
	tc := testgrpc.NewTestServiceClient(te.clientConn())

	// Test for streaming RPC recv.
	// Set context for send with proper RPC Information
	stream, err := tc.FullDuplexCall(te.ctx, grpc.UseCompressor("gzip"))
	if err != nil {
		t.Fatalf("%v.FullDuplexCall(_) = _, %v, want <nil>", tc, err)
	}
	var index int
	for index < len(reqSizes) {
		respParam := []*testpb.ResponseParameters{
			{
				Size: int32(respSizes[index]),
			},
		}

		payload, err := newPayload(testpb.PayloadType_COMPRESSABLE, int32(reqSizes[index]))
		if err != nil {
			t.Fatal(err)
		}

		req := &testpb.StreamingOutputCallRequest{
			ResponseType:       testpb.PayloadType_COMPRESSABLE,
			ResponseParameters: respParam,
			Payload:            payload,
		}
		preparedMsg := &grpc.PreparedMsg{}
		err = preparedMsg.Encode(stream, req)
		if err != nil {
			t.Fatalf("PrepareMsg failed for size %d : %v", reqSizes[index], err)
		}
		if err := stream.SendMsg(preparedMsg); err != nil {
			t.Fatalf("%v.Send(%v) = %v, want <nil>", stream, req, err)
		}
		reply, err := stream.Recv()
		if err != nil {
			t.Fatalf("%v.Recv() = %v, want <nil>", stream, err)
		}
		pt := reply.GetPayload().GetType()
		if pt != testpb.PayloadType_COMPRESSABLE {
			t.Fatalf("Got the reply of type %d, want %d", pt, testpb.PayloadType_COMPRESSABLE)
		}
		size := len(reply.GetPayload().GetBody())
		if size != int(respSizes[index]) {
			t.Fatalf("Got reply body of length %d, want %d", size, respSizes[index])
		}
		index++
	}
	if err := stream.CloseSend(); err != nil {
		t.Fatalf("%v.CloseSend() got %v, want %v", stream, err, nil)
	}
	if _, err := stream.Recv(); err != io.EOF {
		t.Fatalf("%v failed to complele the ping pong test: %v", stream, err)
	}
}

func (s) TestPreloaderSenderSend(t *testing.T) {
	ss := &stubserver.StubServer{
		FullDuplexCallF: func(stream testgrpc.TestService_FullDuplexCallServer) error {
			for i := 0; i < 10; i++ {
				preparedMsg := &grpc.PreparedMsg{}
				err := preparedMsg.Encode(stream, &testpb.StreamingOutputCallResponse{
					Payload: &testpb.Payload{
						Body: []byte{'0' + uint8(i)},
					},
				})
				if err != nil {
					return err
				}
				stream.SendMsg(preparedMsg)
			}
			return nil
		},
	}
	if err := ss.Start(nil); err != nil {
		t.Fatalf("Error starting endpoint server: %v", err)
	}
	defer ss.Stop()

	ctx, cancel := context.WithTimeout(context.Background(), defaultTestTimeout)
	defer cancel()

	stream, err := ss.Client.FullDuplexCall(ctx)
	if err != nil {
		t.Fatalf("ss.Client.EmptyCall(_, _) = _, %v; want _, nil", err)
	}

	var ngot int
	var buf bytes.Buffer
	for {
		reply, err := stream.Recv()
		if err == io.EOF {
			break
		}
		if err != nil {
			t.Fatal(err)
		}
		ngot++
		if buf.Len() > 0 {
			buf.WriteByte(',')
		}
		buf.Write(reply.GetPayload().GetBody())
	}
	if want := 10; ngot != want {
		t.Errorf("Got %d replies, want %d", ngot, want)
	}
	if got, want := buf.String(), "0,1,2,3,4,5,6,7,8,9"; got != want {
		t.Errorf("Got replies %q; want %q", got, want)
	}
}

func (s) TestMaxMsgSizeClientDefault(t *testing.T) {
	for _, e := range listTestEnv() {
		testMaxMsgSizeClientDefault(t, e)
	}
}

func testMaxMsgSizeClientDefault(t *testing.T, e env) {
	te := newTest(t, e)
	te.userAgent = testAppUA
	te.declareLogNoise(
		"Failed to dial : context canceled; please retry.",
	)
	te.startServer(&testServer{security: e.security})

	defer te.tearDown()
	tc := testgrpc.NewTestServiceClient(te.clientConn())

	const smallSize = 1
	const largeSize = 4 * 1024 * 1024
	smallPayload, err := newPayload(testpb.PayloadType_COMPRESSABLE, smallSize)
	if err != nil {
		t.Fatal(err)
	}
	req := &testpb.SimpleRequest{
		ResponseType: testpb.PayloadType_COMPRESSABLE,
		ResponseSize: int32(largeSize),
		Payload:      smallPayload,
	}

	ctx, cancel := context.WithTimeout(context.Background(), defaultTestTimeout)
	defer cancel()
	// Test for unary RPC recv.
	if _, err := tc.UnaryCall(ctx, req); err == nil || status.Code(err) != codes.ResourceExhausted {
		t.Fatalf("TestService/UnaryCall(_, _) = _, %v, want _, error code: %s", err, codes.ResourceExhausted)
	}

	respParam := []*testpb.ResponseParameters{
		{
			Size: int32(largeSize),
		},
	}
	sreq := &testpb.StreamingOutputCallRequest{
		ResponseType:       testpb.PayloadType_COMPRESSABLE,
		ResponseParameters: respParam,
		Payload:            smallPayload,
	}

	// Test for streaming RPC recv.
	stream, err := tc.FullDuplexCall(te.ctx)
	if err != nil {
		t.Fatalf("%v.FullDuplexCall(_) = _, %v, want <nil>", tc, err)
	}
	if err := stream.Send(sreq); err != nil {
		t.Fatalf("%v.Send(%v) = %v, want <nil>", stream, sreq, err)
	}
	if _, err := stream.Recv(); err == nil || status.Code(err) != codes.ResourceExhausted {
		t.Fatalf("%v.Recv() = _, %v, want _, error code: %s", stream, err, codes.ResourceExhausted)
	}
}

func (s) TestMaxMsgSizeClientAPI(t *testing.T) {
	for _, e := range listTestEnv() {
		testMaxMsgSizeClientAPI(t, e)
	}
}

func testMaxMsgSizeClientAPI(t *testing.T, e env) {
	te := newTest(t, e)
	te.userAgent = testAppUA
	// To avoid error on server side.
	te.maxServerSendMsgSize = newInt(5 * 1024 * 1024)
	te.maxClientReceiveMsgSize = newInt(1024)
	te.maxClientSendMsgSize = newInt(1024)
	te.declareLogNoise(
		"Failed to dial : context canceled; please retry.",
	)
	te.startServer(&testServer{security: e.security})

	defer te.tearDown()
	tc := testgrpc.NewTestServiceClient(te.clientConn())

	const smallSize = 1
	const largeSize = 1024
	smallPayload, err := newPayload(testpb.PayloadType_COMPRESSABLE, smallSize)
	if err != nil {
		t.Fatal(err)
	}

	largePayload, err := newPayload(testpb.PayloadType_COMPRESSABLE, largeSize)
	if err != nil {
		t.Fatal(err)
	}
	req := &testpb.SimpleRequest{
		ResponseType: testpb.PayloadType_COMPRESSABLE,
		ResponseSize: int32(largeSize),
		Payload:      smallPayload,
	}

	ctx, cancel := context.WithTimeout(context.Background(), defaultTestTimeout)
	defer cancel()
	// Test for unary RPC recv.
	if _, err := tc.UnaryCall(ctx, req); err == nil || status.Code(err) != codes.ResourceExhausted {
		t.Fatalf("TestService/UnaryCall(_, _) = _, %v, want _, error code: %s", err, codes.ResourceExhausted)
	}

	// Test for unary RPC send.
	req.Payload = largePayload
	req.ResponseSize = int32(smallSize)
	if _, err := tc.UnaryCall(ctx, req); err == nil || status.Code(err) != codes.ResourceExhausted {
		t.Fatalf("TestService/UnaryCall(_, _) = _, %v, want _, error code: %s", err, codes.ResourceExhausted)
	}

	respParam := []*testpb.ResponseParameters{
		{
			Size: int32(largeSize),
		},
	}
	sreq := &testpb.StreamingOutputCallRequest{
		ResponseType:       testpb.PayloadType_COMPRESSABLE,
		ResponseParameters: respParam,
		Payload:            smallPayload,
	}

	// Test for streaming RPC recv.
	stream, err := tc.FullDuplexCall(te.ctx)
	if err != nil {
		t.Fatalf("%v.FullDuplexCall(_) = _, %v, want <nil>", tc, err)
	}
	if err := stream.Send(sreq); err != nil {
		t.Fatalf("%v.Send(%v) = %v, want <nil>", stream, sreq, err)
	}
	if _, err := stream.Recv(); err == nil || status.Code(err) != codes.ResourceExhausted {
		t.Fatalf("%v.Recv() = _, %v, want _, error code: %s", stream, err, codes.ResourceExhausted)
	}

	// Test for streaming RPC send.
	respParam[0].Size = int32(smallSize)
	sreq.Payload = largePayload
	stream, err = tc.FullDuplexCall(te.ctx)
	if err != nil {
		t.Fatalf("%v.FullDuplexCall(_) = _, %v, want <nil>", tc, err)
	}
	if err := stream.Send(sreq); err == nil || status.Code(err) != codes.ResourceExhausted {
		t.Fatalf("%v.Send(%v) = %v, want _, error code: %s", stream, sreq, err, codes.ResourceExhausted)
	}
}

func (s) TestMaxMsgSizeServerAPI(t *testing.T) {
	for _, e := range listTestEnv() {
		testMaxMsgSizeServerAPI(t, e)
	}
}

func testMaxMsgSizeServerAPI(t *testing.T, e env) {
	te := newTest(t, e)
	te.userAgent = testAppUA
	te.maxServerReceiveMsgSize = newInt(1024)
	te.maxServerSendMsgSize = newInt(1024)
	te.declareLogNoise(
		"Failed to dial : context canceled; please retry.",
	)
	te.startServer(&testServer{security: e.security})

	defer te.tearDown()
	tc := testgrpc.NewTestServiceClient(te.clientConn())

	const smallSize = 1
	const largeSize = 1024
	smallPayload, err := newPayload(testpb.PayloadType_COMPRESSABLE, smallSize)
	if err != nil {
		t.Fatal(err)
	}

	largePayload, err := newPayload(testpb.PayloadType_COMPRESSABLE, largeSize)
	if err != nil {
		t.Fatal(err)
	}
	req := &testpb.SimpleRequest{
		ResponseType: testpb.PayloadType_COMPRESSABLE,
		ResponseSize: int32(largeSize),
		Payload:      smallPayload,
	}

	ctx, cancel := context.WithTimeout(context.Background(), defaultTestTimeout)
	defer cancel()
	// Test for unary RPC send.
	if _, err := tc.UnaryCall(ctx, req); err == nil || status.Code(err) != codes.ResourceExhausted {
		t.Fatalf("TestService/UnaryCall(_, _) = _, %v, want _, error code: %s", err, codes.ResourceExhausted)
	}

	// Test for unary RPC recv.
	req.Payload = largePayload
	req.ResponseSize = int32(smallSize)
	if _, err := tc.UnaryCall(ctx, req); err == nil || status.Code(err) != codes.ResourceExhausted {
		t.Fatalf("TestService/UnaryCall(_, _) = _, %v, want _, error code: %s", err, codes.ResourceExhausted)
	}

	respParam := []*testpb.ResponseParameters{
		{
			Size: int32(largeSize),
		},
	}
	sreq := &testpb.StreamingOutputCallRequest{
		ResponseType:       testpb.PayloadType_COMPRESSABLE,
		ResponseParameters: respParam,
		Payload:            smallPayload,
	}

	// Test for streaming RPC send.
	stream, err := tc.FullDuplexCall(te.ctx)
	if err != nil {
		t.Fatalf("%v.FullDuplexCall(_) = _, %v, want <nil>", tc, err)
	}
	if err := stream.Send(sreq); err != nil {
		t.Fatalf("%v.Send(%v) = %v, want <nil>", stream, sreq, err)
	}
	if _, err := stream.Recv(); err == nil || status.Code(err) != codes.ResourceExhausted {
		t.Fatalf("%v.Recv() = _, %v, want _, error code: %s", stream, err, codes.ResourceExhausted)
	}

	// Test for streaming RPC recv.
	respParam[0].Size = int32(smallSize)
	sreq.Payload = largePayload
	stream, err = tc.FullDuplexCall(te.ctx)
	if err != nil {
		t.Fatalf("%v.FullDuplexCall(_) = _, %v, want <nil>", tc, err)
	}
	if err := stream.Send(sreq); err != nil {
		t.Fatalf("%v.Send(%v) = %v, want <nil>", stream, sreq, err)
	}
	if _, err := stream.Recv(); err == nil || status.Code(err) != codes.ResourceExhausted {
		t.Fatalf("%v.Recv() = _, %v, want _, error code: %s", stream, err, codes.ResourceExhausted)
	}
}

func (s) TestTap(t *testing.T) {
	for _, e := range listTestEnv() {
		if e.name == "handler-tls" {
			continue
		}
		testTap(t, e)
	}
}

type myTap struct {
	cnt int
}

func (t *myTap) handle(ctx context.Context, info *tap.Info) (context.Context, error) {
	if info != nil {
		switch info.FullMethodName {
		case "/grpc.testing.TestService/EmptyCall":
			t.cnt++

			if vals := info.Header.Get("return-error"); len(vals) > 0 && vals[0] == "true" {
				return nil, status.Errorf(codes.Unknown, "tap error")
			}
		case "/grpc.testing.TestService/UnaryCall":
			return nil, fmt.Errorf("tap error")
		case "/grpc.testing.TestService/FullDuplexCall":
			return nil, status.Errorf(codes.FailedPrecondition, "test custom error")
		}
	}
	return ctx, nil
}

func testTap(t *testing.T, e env) {
	te := newTest(t, e)
	te.userAgent = testAppUA
	ttap := &myTap{}
	te.tapHandle = ttap.handle
	te.startServer(&testServer{security: e.security})
	defer te.tearDown()

	cc := te.clientConn()
	tc := testgrpc.NewTestServiceClient(cc)
	ctx, cancel := context.WithTimeout(context.Background(), defaultTestTimeout)
	defer cancel()

	if _, err := tc.EmptyCall(ctx, &testpb.Empty{}); err != nil {
		t.Fatalf("TestService/EmptyCall(_, _) = _, %v, want _, <nil>", err)
	}
	if ttap.cnt != 1 {
		t.Fatalf("Get the count in ttap %d, want 1", ttap.cnt)
	}

	if _, err := tc.EmptyCall(metadata.AppendToOutgoingContext(ctx, "return-error", "false"), &testpb.Empty{}); err != nil {
		t.Fatalf("TestService/EmptyCall(_, _) = _, %v, want _, <nil>", err)
	}
	if ttap.cnt != 2 {
		t.Fatalf("Get the count in ttap %d, want 2", ttap.cnt)
	}

	if _, err := tc.EmptyCall(metadata.AppendToOutgoingContext(ctx, "return-error", "true"), &testpb.Empty{}); status.Code(err) != codes.Unknown {
		t.Fatalf("TestService/EmptyCall(_, _) = _, %v, want _, %s", err, codes.Unknown)
	}
	if ttap.cnt != 3 {
		t.Fatalf("Get the count in ttap %d, want 3", ttap.cnt)
	}

	payload, err := newPayload(testpb.PayloadType_COMPRESSABLE, 31)
	if err != nil {
		t.Fatal(err)
	}

	req := &testpb.SimpleRequest{
		ResponseType: testpb.PayloadType_COMPRESSABLE,
		ResponseSize: 45,
		Payload:      payload,
	}
	if _, err := tc.UnaryCall(ctx, req); status.Code(err) != codes.PermissionDenied {
		t.Fatalf("TestService/UnaryCall(_, _) = _, %v, want _, %s", err, codes.PermissionDenied)
	}
	str, err := tc.FullDuplexCall(ctx)
	if err != nil {
		t.Fatalf("Unexpected error creating stream: %v", err)
	}
	if _, err := str.Recv(); status.Code(err) != codes.FailedPrecondition {
		t.Fatalf("FullDuplexCall Recv() = _, %v, want _, %s", err, codes.FailedPrecondition)
	}
}

func (s) TestEmptyUnaryWithUserAgent(t *testing.T) {
	for _, e := range listTestEnv() {
		testEmptyUnaryWithUserAgent(t, e)
	}
}

func testEmptyUnaryWithUserAgent(t *testing.T, e env) {
	te := newTest(t, e)
	te.userAgent = testAppUA
	te.startServer(&testServer{security: e.security})
	defer te.tearDown()

	cc := te.clientConn()
	tc := testgrpc.NewTestServiceClient(cc)
	var header metadata.MD
	ctx, cancel := context.WithTimeout(context.Background(), defaultTestTimeout)
	defer cancel()
	reply, err := tc.EmptyCall(ctx, &testpb.Empty{}, grpc.Header(&header))
	if err != nil || !proto.Equal(&testpb.Empty{}, reply) {
		t.Fatalf("TestService/EmptyCall(_, _) = %v, %v, want %v, <nil>", reply, err, &testpb.Empty{})
	}
	if v, ok := header["ua"]; !ok || !strings.HasPrefix(v[0], testAppUA) {
		t.Fatalf("header[\"ua\"] = %q, %t, want string with prefix %q, true", v, ok, testAppUA)
	}

	te.srv.Stop()
}

func (s) TestFailedEmptyUnary(t *testing.T) {
	for _, e := range listTestEnv() {
		if e.name == "handler-tls" {
			// This test covers status details, but
			// Grpc-Status-Details-Bin is not support in handler_server.
			continue
		}
		testFailedEmptyUnary(t, e)
	}
}

func testFailedEmptyUnary(t *testing.T, e env) {
	te := newTest(t, e)
	te.userAgent = failAppUA
	te.startServer(&testServer{security: e.security})
	defer te.tearDown()
	tc := testgrpc.NewTestServiceClient(te.clientConn())

	ctx, cancel := context.WithTimeout(context.Background(), defaultTestTimeout)
	defer cancel()
	ctx = metadata.NewOutgoingContext(ctx, testMetadata)
	wantErr := detailedError
	if _, err := tc.EmptyCall(ctx, &testpb.Empty{}); !testutils.StatusErrEqual(err, wantErr) {
		t.Fatalf("TestService/EmptyCall(_, _) = _, %v, want _, %v", err, wantErr)
	}
}

func (s) TestLargeUnary(t *testing.T) {
	for _, e := range listTestEnv() {
		testLargeUnary(t, e)
	}
}

func testLargeUnary(t *testing.T, e env) {
	te := newTest(t, e)
	te.startServer(&testServer{security: e.security})
	defer te.tearDown()
	tc := testgrpc.NewTestServiceClient(te.clientConn())

	const argSize = 271828
	const respSize = 314159

	payload, err := newPayload(testpb.PayloadType_COMPRESSABLE, argSize)
	if err != nil {
		t.Fatal(err)
	}

	req := &testpb.SimpleRequest{
		ResponseType: testpb.PayloadType_COMPRESSABLE,
		ResponseSize: respSize,
		Payload:      payload,
	}

	ctx, cancel := context.WithTimeout(context.Background(), defaultTestTimeout)
	defer cancel()
	reply, err := tc.UnaryCall(ctx, req)
	if err != nil {
		t.Fatalf("TestService/UnaryCall(_, _) = _, %v, want _, <nil>", err)
	}
	pt := reply.GetPayload().GetType()
	ps := len(reply.GetPayload().GetBody())
	if pt != testpb.PayloadType_COMPRESSABLE || ps != respSize {
		t.Fatalf("Got the reply with type %d len %d; want %d, %d", pt, ps, testpb.PayloadType_COMPRESSABLE, respSize)
	}
}

// Test backward-compatibility API for setting msg size limit.
func (s) TestExceedMsgLimit(t *testing.T) {
	for _, e := range listTestEnv() {
		testExceedMsgLimit(t, e)
	}
}

func testExceedMsgLimit(t *testing.T, e env) {
	te := newTest(t, e)
	maxMsgSize := 1024
	te.maxServerMsgSize, te.maxClientMsgSize = newInt(maxMsgSize), newInt(maxMsgSize)
	te.startServer(&testServer{security: e.security})
	defer te.tearDown()
	tc := testgrpc.NewTestServiceClient(te.clientConn())

	largeSize := int32(maxMsgSize + 1)
	const smallSize = 1

	largePayload, err := newPayload(testpb.PayloadType_COMPRESSABLE, largeSize)
	if err != nil {
		t.Fatal(err)
	}
	smallPayload, err := newPayload(testpb.PayloadType_COMPRESSABLE, smallSize)
	if err != nil {
		t.Fatal(err)
	}

	// Make sure the server cannot receive a unary RPC of largeSize.
	req := &testpb.SimpleRequest{
		ResponseType: testpb.PayloadType_COMPRESSABLE,
		ResponseSize: smallSize,
		Payload:      largePayload,
	}

	ctx, cancel := context.WithTimeout(context.Background(), defaultTestTimeout)
	defer cancel()
	if _, err := tc.UnaryCall(ctx, req); err == nil || status.Code(err) != codes.ResourceExhausted {
		t.Fatalf("TestService/UnaryCall(_, _) = _, %v, want _, error code: %s", err, codes.ResourceExhausted)
	}
	// Make sure the client cannot receive a unary RPC of largeSize.
	req.ResponseSize = largeSize
	req.Payload = smallPayload
	if _, err := tc.UnaryCall(ctx, req); err == nil || status.Code(err) != codes.ResourceExhausted {
		t.Fatalf("TestService/UnaryCall(_, _) = _, %v, want _, error code: %s", err, codes.ResourceExhausted)
	}

	// Make sure the server cannot receive a streaming RPC of largeSize.
	stream, err := tc.FullDuplexCall(te.ctx)
	if err != nil {
		t.Fatalf("%v.FullDuplexCall(_) = _, %v, want <nil>", tc, err)
	}
	respParam := []*testpb.ResponseParameters{
		{
			Size: 1,
		},
	}

	sreq := &testpb.StreamingOutputCallRequest{
		ResponseType:       testpb.PayloadType_COMPRESSABLE,
		ResponseParameters: respParam,
		Payload:            largePayload,
	}
	if err := stream.Send(sreq); err != nil {
		t.Fatalf("%v.Send(%v) = %v, want <nil>", stream, sreq, err)
	}
	if _, err := stream.Recv(); err == nil || status.Code(err) != codes.ResourceExhausted {
		t.Fatalf("%v.Recv() = _, %v, want _, error code: %s", stream, err, codes.ResourceExhausted)
	}

	// Test on client side for streaming RPC.
	stream, err = tc.FullDuplexCall(te.ctx)
	if err != nil {
		t.Fatalf("%v.FullDuplexCall(_) = _, %v, want <nil>", tc, err)
	}
	respParam[0].Size = largeSize
	sreq.Payload = smallPayload
	if err := stream.Send(sreq); err != nil {
		t.Fatalf("%v.Send(%v) = %v, want <nil>", stream, sreq, err)
	}
	if _, err := stream.Recv(); err == nil || status.Code(err) != codes.ResourceExhausted {
		t.Fatalf("%v.Recv() = _, %v, want _, error code: %s", stream, err, codes.ResourceExhausted)
	}
}

func (s) TestPeerClientSide(t *testing.T) {
	for _, e := range listTestEnv() {
		testPeerClientSide(t, e)
	}
}

func testPeerClientSide(t *testing.T, e env) {
	te := newTest(t, e)
	te.userAgent = testAppUA
	te.startServer(&testServer{security: e.security})
	defer te.tearDown()
	tc := testgrpc.NewTestServiceClient(te.clientConn())
	peer := new(peer.Peer)
	ctx, cancel := context.WithTimeout(context.Background(), defaultTestTimeout)
	defer cancel()
	if _, err := tc.EmptyCall(ctx, &testpb.Empty{}, grpc.Peer(peer), grpc.WaitForReady(true)); err != nil {
		t.Fatalf("TestService/EmptyCall(_, _) = _, %v, want _, <nil>", err)
	}
	pa := peer.Addr.String()
	if e.network == "unix" {
		if pa != te.srvAddr {
			t.Fatalf("peer.Addr = %v, want %v", pa, te.srvAddr)
		}
		return
	}
	_, pp, err := net.SplitHostPort(pa)
	if err != nil {
		t.Fatalf("Failed to parse address from peer.")
	}
	_, sp, err := net.SplitHostPort(te.srvAddr)
	if err != nil {
		t.Fatalf("Failed to parse address of test server.")
	}
	if pp != sp {
		t.Fatalf("peer.Addr = localhost:%v, want localhost:%v", pp, sp)
	}
}

// TestPeerNegative tests that if call fails setting peer
// doesn't cause a segmentation fault.
// issue#1141 https://github.com/grpc/grpc-go/issues/1141
func (s) TestPeerNegative(t *testing.T) {
	for _, e := range listTestEnv() {
		testPeerNegative(t, e)
	}
}

func testPeerNegative(t *testing.T, e env) {
	te := newTest(t, e)
	te.startServer(&testServer{security: e.security})
	defer te.tearDown()

	cc := te.clientConn()
	tc := testgrpc.NewTestServiceClient(cc)
	peer := new(peer.Peer)
	ctx, cancel := context.WithTimeout(context.Background(), defaultTestTimeout)
	cancel()
	tc.EmptyCall(ctx, &testpb.Empty{}, grpc.Peer(peer))
}

func (s) TestPeerFailedRPC(t *testing.T) {
	for _, e := range listTestEnv() {
		testPeerFailedRPC(t, e)
	}
}

func testPeerFailedRPC(t *testing.T, e env) {
	te := newTest(t, e)
	te.maxServerReceiveMsgSize = newInt(1 * 1024)
	te.startServer(&testServer{security: e.security})

	defer te.tearDown()
	tc := testgrpc.NewTestServiceClient(te.clientConn())

	ctx, cancel := context.WithTimeout(context.Background(), defaultTestTimeout)
	defer cancel()
	// first make a successful request to the server
	if _, err := tc.EmptyCall(ctx, &testpb.Empty{}); err != nil {
		t.Fatalf("TestService/EmptyCall(_, _) = _, %v, want _, <nil>", err)
	}

	// make a second request that will be rejected by the server
	const largeSize = 5 * 1024
	largePayload, err := newPayload(testpb.PayloadType_COMPRESSABLE, largeSize)
	if err != nil {
		t.Fatal(err)
	}
	req := &testpb.SimpleRequest{
		ResponseType: testpb.PayloadType_COMPRESSABLE,
		Payload:      largePayload,
	}

	peer := new(peer.Peer)
	if _, err := tc.UnaryCall(ctx, req, grpc.Peer(peer)); err == nil || status.Code(err) != codes.ResourceExhausted {
		t.Fatalf("TestService/UnaryCall(_, _) = _, %v, want _, error code: %s", err, codes.ResourceExhausted)
	} else {
		pa := peer.Addr.String()
		if e.network == "unix" {
			if pa != te.srvAddr {
				t.Fatalf("peer.Addr = %v, want %v", pa, te.srvAddr)
			}
			return
		}
		_, pp, err := net.SplitHostPort(pa)
		if err != nil {
			t.Fatalf("Failed to parse address from peer.")
		}
		_, sp, err := net.SplitHostPort(te.srvAddr)
		if err != nil {
			t.Fatalf("Failed to parse address of test server.")
		}
		if pp != sp {
			t.Fatalf("peer.Addr = localhost:%v, want localhost:%v", pp, sp)
		}
	}
}

func (s) TestMetadataUnaryRPC(t *testing.T) {
	for _, e := range listTestEnv() {
		testMetadataUnaryRPC(t, e)
	}
}

func testMetadataUnaryRPC(t *testing.T, e env) {
	te := newTest(t, e)
	te.startServer(&testServer{security: e.security})
	defer te.tearDown()
	tc := testgrpc.NewTestServiceClient(te.clientConn())

	const argSize = 2718
	const respSize = 314

	payload, err := newPayload(testpb.PayloadType_COMPRESSABLE, argSize)
	if err != nil {
		t.Fatal(err)
	}

	req := &testpb.SimpleRequest{
		ResponseType: testpb.PayloadType_COMPRESSABLE,
		ResponseSize: respSize,
		Payload:      payload,
	}
	var header, trailer metadata.MD
	ctx, cancel := context.WithTimeout(context.Background(), defaultTestTimeout)
	defer cancel()
	ctx = metadata.NewOutgoingContext(ctx, testMetadata)
	if _, err := tc.UnaryCall(ctx, req, grpc.Header(&header), grpc.Trailer(&trailer)); err != nil {
		t.Fatalf("TestService.UnaryCall(%v, _, _, _) = _, %v; want _, <nil>", ctx, err)
	}
	// Ignore optional response headers that Servers may set:
	if header != nil {
		delete(header, "trailer") // RFC 2616 says server SHOULD (but optional) declare trailers
		delete(header, "date")    // the Date header is also optional
		delete(header, "user-agent")
		delete(header, "content-type")
		delete(header, "grpc-accept-encoding")
	}
	if !reflect.DeepEqual(header, testMetadata) {
		t.Fatalf("Received header metadata %v, want %v", header, testMetadata)
	}
	if !reflect.DeepEqual(trailer, testTrailerMetadata) {
		t.Fatalf("Received trailer metadata %v, want %v", trailer, testTrailerMetadata)
	}
}

func (s) TestMetadataOrderUnaryRPC(t *testing.T) {
	for _, e := range listTestEnv() {
		testMetadataOrderUnaryRPC(t, e)
	}
}

func testMetadataOrderUnaryRPC(t *testing.T, e env) {
	te := newTest(t, e)
	te.startServer(&testServer{security: e.security})
	defer te.tearDown()
	tc := testgrpc.NewTestServiceClient(te.clientConn())

	ctx, cancel := context.WithTimeout(context.Background(), defaultTestTimeout)
	defer cancel()
	ctx = metadata.NewOutgoingContext(ctx, testMetadata)
	ctx = metadata.AppendToOutgoingContext(ctx, "key1", "value2")
	ctx = metadata.AppendToOutgoingContext(ctx, "key1", "value3")

	// using Join to built expected metadata instead of FromOutgoingContext
	newMetadata := metadata.Join(testMetadata, metadata.Pairs("key1", "value2", "key1", "value3"))

	var header metadata.MD
	if _, err := tc.UnaryCall(ctx, &testpb.SimpleRequest{}, grpc.Header(&header)); err != nil {
		t.Fatal(err)
	}

	// Ignore optional response headers that Servers may set:
	if header != nil {
		delete(header, "trailer") // RFC 2616 says server SHOULD (but optional) declare trailers
		delete(header, "date")    // the Date header is also optional
		delete(header, "user-agent")
		delete(header, "content-type")
		delete(header, "grpc-accept-encoding")
	}

	if !reflect.DeepEqual(header, newMetadata) {
		t.Fatalf("Received header metadata %v, want %v", header, newMetadata)
	}
}

func (s) TestMultipleSetTrailerUnaryRPC(t *testing.T) {
	for _, e := range listTestEnv() {
		testMultipleSetTrailerUnaryRPC(t, e)
	}
}

func testMultipleSetTrailerUnaryRPC(t *testing.T, e env) {
	te := newTest(t, e)
	te.startServer(&testServer{security: e.security, multipleSetTrailer: true})
	defer te.tearDown()
	tc := testgrpc.NewTestServiceClient(te.clientConn())

	const (
		argSize  = 1
		respSize = 1
	)
	payload, err := newPayload(testpb.PayloadType_COMPRESSABLE, argSize)
	if err != nil {
		t.Fatal(err)
	}

	req := &testpb.SimpleRequest{
		ResponseType: testpb.PayloadType_COMPRESSABLE,
		ResponseSize: respSize,
		Payload:      payload,
	}
	var trailer metadata.MD
	ctx, cancel := context.WithTimeout(context.Background(), defaultTestTimeout)
	defer cancel()
	ctx = metadata.NewOutgoingContext(ctx, testMetadata)
	if _, err := tc.UnaryCall(ctx, req, grpc.Trailer(&trailer), grpc.WaitForReady(true)); err != nil {
		t.Fatalf("TestService.UnaryCall(%v, _, _, _) = _, %v; want _, <nil>", ctx, err)
	}
	expectedTrailer := metadata.Join(testTrailerMetadata, testTrailerMetadata2)
	if !reflect.DeepEqual(trailer, expectedTrailer) {
		t.Fatalf("Received trailer metadata %v, want %v", trailer, expectedTrailer)
	}
}

func (s) TestMultipleSetTrailerStreamingRPC(t *testing.T) {
	for _, e := range listTestEnv() {
		testMultipleSetTrailerStreamingRPC(t, e)
	}
}

func testMultipleSetTrailerStreamingRPC(t *testing.T, e env) {
	te := newTest(t, e)
	te.startServer(&testServer{security: e.security, multipleSetTrailer: true})
	defer te.tearDown()
	tc := testgrpc.NewTestServiceClient(te.clientConn())

	ctx, cancel := context.WithTimeout(context.Background(), defaultTestTimeout)
	defer cancel()
	ctx = metadata.NewOutgoingContext(ctx, testMetadata)
	stream, err := tc.FullDuplexCall(ctx, grpc.WaitForReady(true))
	if err != nil {
		t.Fatalf("%v.FullDuplexCall(_) = _, %v, want <nil>", tc, err)
	}
	if err := stream.CloseSend(); err != nil {
		t.Fatalf("%v.CloseSend() got %v, want %v", stream, err, nil)
	}
	if _, err := stream.Recv(); err != io.EOF {
		t.Fatalf("%v failed to complele the FullDuplexCall: %v", stream, err)
	}

	trailer := stream.Trailer()
	expectedTrailer := metadata.Join(testTrailerMetadata, testTrailerMetadata2)
	if !reflect.DeepEqual(trailer, expectedTrailer) {
		t.Fatalf("Received trailer metadata %v, want %v", trailer, expectedTrailer)
	}
}

func (s) TestSetAndSendHeaderUnaryRPC(t *testing.T) {
	for _, e := range listTestEnv() {
		if e.name == "handler-tls" {
			continue
		}
		testSetAndSendHeaderUnaryRPC(t, e)
	}
}

// To test header metadata is sent on SendHeader().
func testSetAndSendHeaderUnaryRPC(t *testing.T, e env) {
	te := newTest(t, e)
	te.startServer(&testServer{security: e.security, setAndSendHeader: true})
	defer te.tearDown()
	tc := testgrpc.NewTestServiceClient(te.clientConn())

	const (
		argSize  = 1
		respSize = 1
	)
	payload, err := newPayload(testpb.PayloadType_COMPRESSABLE, argSize)
	if err != nil {
		t.Fatal(err)
	}

	req := &testpb.SimpleRequest{
		ResponseType: testpb.PayloadType_COMPRESSABLE,
		ResponseSize: respSize,
		Payload:      payload,
	}
	var header metadata.MD
	ctx, cancel := context.WithTimeout(context.Background(), defaultTestTimeout)
	defer cancel()
	ctx = metadata.NewOutgoingContext(ctx, testMetadata)
	if _, err := tc.UnaryCall(ctx, req, grpc.Header(&header), grpc.WaitForReady(true)); err != nil {
		t.Fatalf("TestService.UnaryCall(%v, _, _, _) = _, %v; want _, <nil>", ctx, err)
	}
	delete(header, "user-agent")
	delete(header, "content-type")
	delete(header, "grpc-accept-encoding")

	expectedHeader := metadata.Join(testMetadata, testMetadata2)
	if !reflect.DeepEqual(header, expectedHeader) {
		t.Fatalf("Received header metadata %v, want %v", header, expectedHeader)
	}
}

func (s) TestMultipleSetHeaderUnaryRPC(t *testing.T) {
	for _, e := range listTestEnv() {
		if e.name == "handler-tls" {
			continue
		}
		testMultipleSetHeaderUnaryRPC(t, e)
	}
}

// To test header metadata is sent when sending response.
func testMultipleSetHeaderUnaryRPC(t *testing.T, e env) {
	te := newTest(t, e)
	te.startServer(&testServer{security: e.security, setHeaderOnly: true})
	defer te.tearDown()
	tc := testgrpc.NewTestServiceClient(te.clientConn())

	const (
		argSize  = 1
		respSize = 1
	)
	payload, err := newPayload(testpb.PayloadType_COMPRESSABLE, argSize)
	if err != nil {
		t.Fatal(err)
	}

	req := &testpb.SimpleRequest{
		ResponseType: testpb.PayloadType_COMPRESSABLE,
		ResponseSize: respSize,
		Payload:      payload,
	}

	var header metadata.MD
	ctx, cancel := context.WithTimeout(context.Background(), defaultTestTimeout)
	defer cancel()
	ctx = metadata.NewOutgoingContext(ctx, testMetadata)
	if _, err := tc.UnaryCall(ctx, req, grpc.Header(&header), grpc.WaitForReady(true)); err != nil {
		t.Fatalf("TestService.UnaryCall(%v, _, _, _) = _, %v; want _, <nil>", ctx, err)
	}
	delete(header, "user-agent")
	delete(header, "content-type")
	delete(header, "grpc-accept-encoding")
	expectedHeader := metadata.Join(testMetadata, testMetadata2)
	if !reflect.DeepEqual(header, expectedHeader) {
		t.Fatalf("Received header metadata %v, want %v", header, expectedHeader)
	}
}

func (s) TestMultipleSetHeaderUnaryRPCError(t *testing.T) {
	for _, e := range listTestEnv() {
		if e.name == "handler-tls" {
			continue
		}
		testMultipleSetHeaderUnaryRPCError(t, e)
	}
}

// To test header metadata is sent when sending status.
func testMultipleSetHeaderUnaryRPCError(t *testing.T, e env) {
	te := newTest(t, e)
	te.startServer(&testServer{security: e.security, setHeaderOnly: true})
	defer te.tearDown()
	tc := testgrpc.NewTestServiceClient(te.clientConn())

	const (
		argSize  = 1
		respSize = -1 // Invalid respSize to make RPC fail.
	)
	payload, err := newPayload(testpb.PayloadType_COMPRESSABLE, argSize)
	if err != nil {
		t.Fatal(err)
	}

	req := &testpb.SimpleRequest{
		ResponseType: testpb.PayloadType_COMPRESSABLE,
		ResponseSize: respSize,
		Payload:      payload,
	}
	var header metadata.MD
	ctx, cancel := context.WithTimeout(context.Background(), defaultTestTimeout)
	defer cancel()
	ctx = metadata.NewOutgoingContext(ctx, testMetadata)
	if _, err := tc.UnaryCall(ctx, req, grpc.Header(&header), grpc.WaitForReady(true)); err == nil {
		t.Fatalf("TestService.UnaryCall(%v, _, _, _) = _, %v; want _, <non-nil>", ctx, err)
	}
	delete(header, "user-agent")
	delete(header, "content-type")
	delete(header, "grpc-accept-encoding")
	expectedHeader := metadata.Join(testMetadata, testMetadata2)
	if !reflect.DeepEqual(header, expectedHeader) {
		t.Fatalf("Received header metadata %v, want %v", header, expectedHeader)
	}
}

func (s) TestSetAndSendHeaderStreamingRPC(t *testing.T) {
	for _, e := range listTestEnv() {
		if e.name == "handler-tls" {
			continue
		}
		testSetAndSendHeaderStreamingRPC(t, e)
	}
}

// To test header metadata is sent on SendHeader().
func testSetAndSendHeaderStreamingRPC(t *testing.T, e env) {
	te := newTest(t, e)
	te.startServer(&testServer{security: e.security, setAndSendHeader: true})
	defer te.tearDown()
	tc := testgrpc.NewTestServiceClient(te.clientConn())

	ctx, cancel := context.WithTimeout(context.Background(), defaultTestTimeout)
	defer cancel()
	ctx = metadata.NewOutgoingContext(ctx, testMetadata)
	stream, err := tc.FullDuplexCall(ctx)
	if err != nil {
		t.Fatalf("%v.FullDuplexCall(_) = _, %v, want <nil>", tc, err)
	}
	if err := stream.CloseSend(); err != nil {
		t.Fatalf("%v.CloseSend() got %v, want %v", stream, err, nil)
	}
	if _, err := stream.Recv(); err != io.EOF {
		t.Fatalf("%v failed to complele the FullDuplexCall: %v", stream, err)
	}

	header, err := stream.Header()
	if err != nil {
		t.Fatalf("%v.Header() = _, %v, want _, <nil>", stream, err)
	}
	delete(header, "user-agent")
	delete(header, "content-type")
	delete(header, "grpc-accept-encoding")
	expectedHeader := metadata.Join(testMetadata, testMetadata2)
	if !reflect.DeepEqual(header, expectedHeader) {
		t.Fatalf("Received header metadata %v, want %v", header, expectedHeader)
	}
}

func (s) TestMultipleSetHeaderStreamingRPC(t *testing.T) {
	for _, e := range listTestEnv() {
		if e.name == "handler-tls" {
			continue
		}
		testMultipleSetHeaderStreamingRPC(t, e)
	}
}

// To test header metadata is sent when sending response.
func testMultipleSetHeaderStreamingRPC(t *testing.T, e env) {
	te := newTest(t, e)
	te.startServer(&testServer{security: e.security, setHeaderOnly: true})
	defer te.tearDown()
	tc := testgrpc.NewTestServiceClient(te.clientConn())

	const (
		argSize  = 1
		respSize = 1
	)
	ctx, cancel := context.WithTimeout(context.Background(), defaultTestTimeout)
	defer cancel()
	ctx = metadata.NewOutgoingContext(ctx, testMetadata)
	stream, err := tc.FullDuplexCall(ctx)
	if err != nil {
		t.Fatalf("%v.FullDuplexCall(_) = _, %v, want <nil>", tc, err)
	}

	payload, err := newPayload(testpb.PayloadType_COMPRESSABLE, argSize)
	if err != nil {
		t.Fatal(err)
	}

	req := &testpb.StreamingOutputCallRequest{
		ResponseType: testpb.PayloadType_COMPRESSABLE,
		ResponseParameters: []*testpb.ResponseParameters{
			{Size: respSize},
		},
		Payload: payload,
	}
	if err := stream.Send(req); err != nil {
		t.Fatalf("%v.Send(%v) = %v, want <nil>", stream, req, err)
	}
	if _, err := stream.Recv(); err != nil {
		t.Fatalf("%v.Recv() = %v, want <nil>", stream, err)
	}
	if err := stream.CloseSend(); err != nil {
		t.Fatalf("%v.CloseSend() got %v, want %v", stream, err, nil)
	}
	if _, err := stream.Recv(); err != io.EOF {
		t.Fatalf("%v failed to complele the FullDuplexCall: %v", stream, err)
	}

	header, err := stream.Header()
	if err != nil {
		t.Fatalf("%v.Header() = _, %v, want _, <nil>", stream, err)
	}
	delete(header, "user-agent")
	delete(header, "content-type")
	delete(header, "grpc-accept-encoding")
	expectedHeader := metadata.Join(testMetadata, testMetadata2)
	if !reflect.DeepEqual(header, expectedHeader) {
		t.Fatalf("Received header metadata %v, want %v", header, expectedHeader)
	}

}

func (s) TestMultipleSetHeaderStreamingRPCError(t *testing.T) {
	for _, e := range listTestEnv() {
		if e.name == "handler-tls" {
			continue
		}
		testMultipleSetHeaderStreamingRPCError(t, e)
	}
}

// To test header metadata is sent when sending status.
func testMultipleSetHeaderStreamingRPCError(t *testing.T, e env) {
	te := newTest(t, e)
	te.startServer(&testServer{security: e.security, setHeaderOnly: true})
	defer te.tearDown()
	tc := testgrpc.NewTestServiceClient(te.clientConn())

	const (
		argSize  = 1
		respSize = -1
	)
	ctx, cancel := context.WithTimeout(context.Background(), defaultTestTimeout)
	defer cancel()
	ctx = metadata.NewOutgoingContext(ctx, testMetadata)
	stream, err := tc.FullDuplexCall(ctx)
	if err != nil {
		t.Fatalf("%v.FullDuplexCall(_) = _, %v, want <nil>", tc, err)
	}

	payload, err := newPayload(testpb.PayloadType_COMPRESSABLE, argSize)
	if err != nil {
		t.Fatal(err)
	}

	req := &testpb.StreamingOutputCallRequest{
		ResponseType: testpb.PayloadType_COMPRESSABLE,
		ResponseParameters: []*testpb.ResponseParameters{
			{Size: respSize},
		},
		Payload: payload,
	}
	if err := stream.Send(req); err != nil {
		t.Fatalf("%v.Send(%v) = %v, want <nil>", stream, req, err)
	}
	if _, err := stream.Recv(); err == nil {
		t.Fatalf("%v.Recv() = %v, want <non-nil>", stream, err)
	}

	header, err := stream.Header()
	if err != nil {
		t.Fatalf("%v.Header() = _, %v, want _, <nil>", stream, err)
	}
	delete(header, "user-agent")
	delete(header, "content-type")
	delete(header, "grpc-accept-encoding")
	expectedHeader := metadata.Join(testMetadata, testMetadata2)
	if !reflect.DeepEqual(header, expectedHeader) {
		t.Fatalf("Received header metadata %v, want %v", header, expectedHeader)
	}
	if err := stream.CloseSend(); err != nil {
		t.Fatalf("%v.CloseSend() got %v, want %v", stream, err, nil)
	}
}

// TestMalformedHTTP2Metadata verifies the returned error when the client
// sends an illegal metadata.
func (s) TestMalformedHTTP2Metadata(t *testing.T) {
	for _, e := range listTestEnv() {
		if e.name == "handler-tls" {
			// Failed with "server stops accepting new RPCs".
			// Server stops accepting new RPCs when the client sends an illegal http2 header.
			continue
		}
		testMalformedHTTP2Metadata(t, e)
	}
}

func testMalformedHTTP2Metadata(t *testing.T, e env) {
	te := newTest(t, e)
	te.startServer(&testServer{security: e.security})
	defer te.tearDown()
	tc := testgrpc.NewTestServiceClient(te.clientConn())

	payload, err := newPayload(testpb.PayloadType_COMPRESSABLE, 2718)
	if err != nil {
		t.Fatal(err)
	}

	req := &testpb.SimpleRequest{
		ResponseType: testpb.PayloadType_COMPRESSABLE,
		ResponseSize: 314,
		Payload:      payload,
	}
	ctx, cancel := context.WithTimeout(context.Background(), defaultTestTimeout)
	defer cancel()
	ctx = metadata.NewOutgoingContext(ctx, malformedHTTP2Metadata)
	if _, err := tc.UnaryCall(ctx, req); status.Code(err) != codes.Internal {
		t.Fatalf("TestService.UnaryCall(%v, _) = _, %v; want _, %s", ctx, err, codes.Internal)
	}
}

// Tests that the client transparently retries correctly when receiving a
// RST_STREAM with code REFUSED_STREAM.
func (s) TestTransparentRetry(t *testing.T) {
	testCases := []struct {
		failFast bool
		errCode  codes.Code
	}{{
		// success attempt: 1, (stream ID 1)
	}, {
		// success attempt: 2, (stream IDs 3, 5)
	}, {
		// no success attempt (stream IDs 7, 9)
		errCode: codes.Unavailable,
	}, {
		// success attempt: 1 (stream ID 11),
		failFast: true,
	}, {
		// success attempt: 2 (stream IDs 13, 15),
		failFast: true,
	}, {
		// no success attempt (stream IDs 17, 19)
		failFast: true,
		errCode:  codes.Unavailable,
	}}

	lis, err := net.Listen("tcp", "localhost:0")
	if err != nil {
		t.Fatalf("Failed to listen. Err: %v", err)
	}
	defer lis.Close()
	server := &httpServer{
		responses: []httpServerResponse{{
			trailers: [][]string{{
				":status", "200",
				"content-type", "application/grpc",
				"grpc-status", "0",
			}},
		}},
		refuseStream: func(i uint32) bool {
			switch i {
			case 1, 5, 11, 15: // these stream IDs succeed
				return false
			}
			return true // these are refused
		},
	}
	server.start(t, lis)
	cc, err := grpc.NewClient(lis.Addr().String(), grpc.WithTransportCredentials(insecure.NewCredentials()))
	if err != nil {
		t.Fatalf("failed to create a client for the server: %v", err)
	}
	defer cc.Close()

	ctx, cancel := context.WithTimeout(context.Background(), defaultTestTimeout)
	defer cancel()

	client := testgrpc.NewTestServiceClient(cc)

	for i, tc := range testCases {
		stream, err := client.FullDuplexCall(ctx)
		if err != nil {
			t.Fatalf("error creating stream due to err: %v", err)
		}
		code := func(err error) codes.Code {
			if err == io.EOF {
				return codes.OK
			}
			return status.Code(err)
		}
		if _, err := stream.Recv(); code(err) != tc.errCode {
			t.Fatalf("%v: stream.Recv() = _, %v, want error code: %v", i, err, tc.errCode)
		}

	}
}

func (s) TestCancel(t *testing.T) {
	for _, e := range listTestEnv() {
		t.Run(e.name, func(t *testing.T) {
			testCancel(t, e)
		})
	}
}

func testCancel(t *testing.T, e env) {
	te := newTest(t, e)
	te.declareLogNoise("grpc: the client connection is closing; please retry")
	te.startServer(&testServer{security: e.security, unaryCallSleepTime: time.Second})
	defer te.tearDown()

	cc := te.clientConn()
	tc := testgrpc.NewTestServiceClient(cc)

	const argSize = 2718
	const respSize = 314

	payload, err := newPayload(testpb.PayloadType_COMPRESSABLE, argSize)
	if err != nil {
		t.Fatal(err)
	}

	req := &testpb.SimpleRequest{
		ResponseType: testpb.PayloadType_COMPRESSABLE,
		ResponseSize: respSize,
		Payload:      payload,
	}
	ctx, cancel := context.WithTimeout(context.Background(), defaultTestTimeout)
	time.AfterFunc(1*time.Millisecond, cancel)
	if r, err := tc.UnaryCall(ctx, req); status.Code(err) != codes.Canceled {
		t.Fatalf("TestService/UnaryCall(_, _) = %v, %v; want _, error code: %s", r, err, codes.Canceled)
	}
	awaitNewConnLogOutput()
}

func (s) TestCancelNoIO(t *testing.T) {
	for _, e := range listTestEnv() {
		testCancelNoIO(t, e)
	}
}

func testCancelNoIO(t *testing.T, e env) {
	te := newTest(t, e)
	te.declareLogNoise("http2Client.notifyError got notified that the client transport was broken")
	te.maxStream = 1 // Only allows 1 live stream per server transport.
	te.startServer(&testServer{security: e.security})
	defer te.tearDown()

	cc := te.clientConn()
	tc := testgrpc.NewTestServiceClient(cc)

	// Start one blocked RPC for which we'll never send streaming
	// input. This will consume the 1 maximum concurrent streams,
	// causing future RPCs to hang.
	ctx, cancelFirst := context.WithTimeout(context.Background(), defaultTestTimeout)
	_, err := tc.StreamingInputCall(ctx)
	if err != nil {
		t.Fatalf("%v.StreamingInputCall(_) = _, %v, want _, <nil>", tc, err)
	}

	// Loop until the ClientConn receives the initial settings
	// frame from the server, notifying it about the maximum
	// concurrent streams. We know when it's received it because
	// an RPC will fail with codes.DeadlineExceeded instead of
	// succeeding.
	// TODO(bradfitz): add internal test hook for this (Issue 534)
	for {
		ctx, cancelSecond := context.WithTimeout(context.Background(), defaultTestShortTimeout)
		_, err := tc.StreamingInputCall(ctx)
		cancelSecond()
		if err == nil {
			continue
		}
		if status.Code(err) == codes.DeadlineExceeded {
			break
		}
		t.Fatalf("%v.StreamingInputCall(_) = _, %v, want _, %s", tc, err, codes.DeadlineExceeded)
	}
	// If there are any RPCs in flight before the client receives
	// the max streams setting, let them be expired.
	// TODO(bradfitz): add internal test hook for this (Issue 534)
	time.Sleep(50 * time.Millisecond)

	go func() {
		time.Sleep(50 * time.Millisecond)
		cancelFirst()
	}()

	// This should be blocked until the 1st is canceled, then succeed.
	ctx, cancelThird := context.WithTimeout(context.Background(), defaultTestShortTimeout)
	if _, err := tc.StreamingInputCall(ctx); err != nil {
		t.Errorf("%v.StreamingInputCall(_) = _, %v, want _, <nil>", tc, err)
	}
	cancelThird()
}

// The following tests the gRPC streaming RPC implementations.
// TODO(zhaoq): Have better coverage on error cases.
var (
	reqSizes  = []int{27182, 8, 1828, 45904}
	respSizes = []int{31415, 9, 2653, 58979}
)

func (s) TestNoService(t *testing.T) {
	for _, e := range listTestEnv() {
		testNoService(t, e)
	}
}

func testNoService(t *testing.T, e env) {
	te := newTest(t, e)
	te.startServer(nil)
	defer te.tearDown()

	cc := te.clientConn()
	tc := testgrpc.NewTestServiceClient(cc)

	stream, err := tc.FullDuplexCall(te.ctx, grpc.WaitForReady(true))
	if err != nil {
		t.Fatalf("%v.FullDuplexCall(_) = _, %v, want <nil>", tc, err)
	}
	if _, err := stream.Recv(); status.Code(err) != codes.Unimplemented {
		t.Fatalf("stream.Recv() = _, %v, want _, error code %s", err, codes.Unimplemented)
	}
}

func (s) TestPingPong(t *testing.T) {
	for _, e := range listTestEnv() {
		testPingPong(t, e)
	}
}

func testPingPong(t *testing.T, e env) {
	te := newTest(t, e)
	te.startServer(&testServer{security: e.security})
	defer te.tearDown()
	tc := testgrpc.NewTestServiceClient(te.clientConn())

	stream, err := tc.FullDuplexCall(te.ctx)
	if err != nil {
		t.Fatalf("%v.FullDuplexCall(_) = _, %v, want <nil>", tc, err)
	}
	var index int
	for index < len(reqSizes) {
		respParam := []*testpb.ResponseParameters{
			{
				Size: int32(respSizes[index]),
			},
		}

		payload, err := newPayload(testpb.PayloadType_COMPRESSABLE, int32(reqSizes[index]))
		if err != nil {
			t.Fatal(err)
		}

		req := &testpb.StreamingOutputCallRequest{
			ResponseType:       testpb.PayloadType_COMPRESSABLE,
			ResponseParameters: respParam,
			Payload:            payload,
		}
		if err := stream.Send(req); err != nil {
			t.Fatalf("%v.Send(%v) = %v, want <nil>", stream, req, err)
		}
		reply, err := stream.Recv()
		if err != nil {
			t.Fatalf("%v.Recv() = %v, want <nil>", stream, err)
		}
		pt := reply.GetPayload().GetType()
		if pt != testpb.PayloadType_COMPRESSABLE {
			t.Fatalf("Got the reply of type %d, want %d", pt, testpb.PayloadType_COMPRESSABLE)
		}
		size := len(reply.GetPayload().GetBody())
		if size != int(respSizes[index]) {
			t.Fatalf("Got reply body of length %d, want %d", size, respSizes[index])
		}
		index++
	}
	if err := stream.CloseSend(); err != nil {
		t.Fatalf("%v.CloseSend() got %v, want %v", stream, err, nil)
	}
	if _, err := stream.Recv(); err != io.EOF {
		t.Fatalf("%v failed to complele the ping pong test: %v", stream, err)
	}
}

func (s) TestMetadataStreamingRPC(t *testing.T) {
	for _, e := range listTestEnv() {
		testMetadataStreamingRPC(t, e)
	}
}

func testMetadataStreamingRPC(t *testing.T, e env) {
	te := newTest(t, e)
	te.startServer(&testServer{security: e.security})
	defer te.tearDown()
	tc := testgrpc.NewTestServiceClient(te.clientConn())

	ctx := metadata.NewOutgoingContext(te.ctx, testMetadata)
	stream, err := tc.FullDuplexCall(ctx)
	if err != nil {
		t.Fatalf("%v.FullDuplexCall(_) = _, %v, want <nil>", tc, err)
	}
	go func() {
		headerMD, err := stream.Header()
		if e.security == "tls" {
			delete(headerMD, "transport_security_type")
		}
		delete(headerMD, "trailer") // ignore if present
		delete(headerMD, "user-agent")
		delete(headerMD, "content-type")
		delete(headerMD, "grpc-accept-encoding")
		if err != nil || !reflect.DeepEqual(testMetadata, headerMD) {
			t.Errorf("#1 %v.Header() = %v, %v, want %v, <nil>", stream, headerMD, err, testMetadata)
		}
		// test the cached value.
		headerMD, err = stream.Header()
		delete(headerMD, "trailer") // ignore if present
		delete(headerMD, "user-agent")
		delete(headerMD, "content-type")
		delete(headerMD, "grpc-accept-encoding")
		if err != nil || !reflect.DeepEqual(testMetadata, headerMD) {
			t.Errorf("#2 %v.Header() = %v, %v, want %v, <nil>", stream, headerMD, err, testMetadata)
		}
		err = func() error {
			for index := 0; index < len(reqSizes); index++ {
				respParam := []*testpb.ResponseParameters{
					{
						Size: int32(respSizes[index]),
					},
				}

				payload, err := newPayload(testpb.PayloadType_COMPRESSABLE, int32(reqSizes[index]))
				if err != nil {
					return err
				}

				req := &testpb.StreamingOutputCallRequest{
					ResponseType:       testpb.PayloadType_COMPRESSABLE,
					ResponseParameters: respParam,
					Payload:            payload,
				}
				if err := stream.Send(req); err != nil {
					return fmt.Errorf("%v.Send(%v) = %v, want <nil>", stream, req, err)
				}
			}
			return nil
		}()
		// Tell the server we're done sending args.
		stream.CloseSend()
		if err != nil {
			t.Error(err)
		}
	}()
	for {
		if _, err := stream.Recv(); err != nil {
			break
		}
	}
	trailerMD := stream.Trailer()
	if !reflect.DeepEqual(testTrailerMetadata, trailerMD) {
		t.Fatalf("%v.Trailer() = %v, want %v", stream, trailerMD, testTrailerMetadata)
	}
}

func (s) TestServerStreaming(t *testing.T) {
	for _, e := range listTestEnv() {
		testServerStreaming(t, e)
	}
}

func testServerStreaming(t *testing.T, e env) {
	te := newTest(t, e)
	te.startServer(&testServer{security: e.security})
	defer te.tearDown()
	tc := testgrpc.NewTestServiceClient(te.clientConn())

	respParam := make([]*testpb.ResponseParameters, len(respSizes))
	for i, s := range respSizes {
		respParam[i] = &testpb.ResponseParameters{
			Size: int32(s),
		}
	}
	req := &testpb.StreamingOutputCallRequest{
		ResponseType:       testpb.PayloadType_COMPRESSABLE,
		ResponseParameters: respParam,
	}

	ctx, cancel := context.WithTimeout(context.Background(), defaultTestTimeout)
	defer cancel()
	stream, err := tc.StreamingOutputCall(ctx, req)
	if err != nil {
		t.Fatalf("%v.StreamingOutputCall(_) = _, %v, want <nil>", tc, err)
	}
	var rpcStatus error
	var respCnt int
	var index int
	for {
		reply, err := stream.Recv()
		if err != nil {
			rpcStatus = err
			break
		}
		pt := reply.GetPayload().GetType()
		if pt != testpb.PayloadType_COMPRESSABLE {
			t.Fatalf("Got the reply of type %d, want %d", pt, testpb.PayloadType_COMPRESSABLE)
		}
		size := len(reply.GetPayload().GetBody())
		if size != int(respSizes[index]) {
			t.Fatalf("Got reply body of length %d, want %d", size, respSizes[index])
		}
		index++
		respCnt++
	}
	if rpcStatus != io.EOF {
		t.Fatalf("Failed to finish the server streaming rpc: %v, want <EOF>", rpcStatus)
	}
	if respCnt != len(respSizes) {
		t.Fatalf("Got %d reply, want %d", len(respSizes), respCnt)
	}
}

func (s) TestFailedServerStreaming(t *testing.T) {
	for _, e := range listTestEnv() {
		testFailedServerStreaming(t, e)
	}
}

func testFailedServerStreaming(t *testing.T, e env) {
	te := newTest(t, e)
	te.userAgent = failAppUA
	te.startServer(&testServer{security: e.security})
	defer te.tearDown()
	tc := testgrpc.NewTestServiceClient(te.clientConn())

	respParam := make([]*testpb.ResponseParameters, len(respSizes))
	for i, s := range respSizes {
		respParam[i] = &testpb.ResponseParameters{
			Size: int32(s),
		}
	}
	req := &testpb.StreamingOutputCallRequest{
		ResponseType:       testpb.PayloadType_COMPRESSABLE,
		ResponseParameters: respParam,
	}
	ctx := metadata.NewOutgoingContext(te.ctx, testMetadata)
	stream, err := tc.StreamingOutputCall(ctx, req)
	if err != nil {
		t.Fatalf("%v.StreamingOutputCall(_) = _, %v, want <nil>", tc, err)
	}
	wantErr := status.Error(codes.DataLoss, "error for testing: "+failAppUA)
	if _, err := stream.Recv(); !equalError(err, wantErr) {
		t.Fatalf("%v.Recv() = _, %v, want _, %v", stream, err, wantErr)
	}
}

func equalError(x, y error) bool {
	return x == y || (x != nil && y != nil && x.Error() == y.Error())
}

// concurrentSendServer is a TestServiceServer whose
// StreamingOutputCall makes ten serial Send calls, sending payloads
// "0".."9", inclusive.  TestServerStreamingConcurrent verifies they
// were received in the correct order, and that there were no races.
//
// All other TestServiceServer methods crash if called.
type concurrentSendServer struct {
	testgrpc.TestServiceServer
}

func (s concurrentSendServer) StreamingOutputCall(_ *testpb.StreamingOutputCallRequest, stream testgrpc.TestService_StreamingOutputCallServer) error {
	for i := 0; i < 10; i++ {
		stream.Send(&testpb.StreamingOutputCallResponse{
			Payload: &testpb.Payload{
				Body: []byte{'0' + uint8(i)},
			},
		})
	}
	return nil
}

// Tests doing a bunch of concurrent streaming output calls.
func (s) TestServerStreamingConcurrent(t *testing.T) {
	for _, e := range listTestEnv() {
		testServerStreamingConcurrent(t, e)
	}
}

func testServerStreamingConcurrent(t *testing.T, e env) {
	te := newTest(t, e)
	te.startServer(concurrentSendServer{})
	defer te.tearDown()

	cc := te.clientConn()
	tc := testgrpc.NewTestServiceClient(cc)

	doStreamingCall := func() {
		req := &testpb.StreamingOutputCallRequest{}
		ctx, cancel := context.WithTimeout(context.Background(), defaultTestTimeout)
		defer cancel()
		stream, err := tc.StreamingOutputCall(ctx, req)
		if err != nil {
			t.Errorf("%v.StreamingOutputCall(_) = _, %v, want <nil>", tc, err)
			return
		}
		var ngot int
		var buf bytes.Buffer
		for {
			reply, err := stream.Recv()
			if err == io.EOF {
				break
			}
			if err != nil {
				t.Fatal(err)
			}
			ngot++
			if buf.Len() > 0 {
				buf.WriteByte(',')
			}
			buf.Write(reply.GetPayload().GetBody())
		}
		if want := 10; ngot != want {
			t.Errorf("Got %d replies, want %d", ngot, want)
		}
		if got, want := buf.String(), "0,1,2,3,4,5,6,7,8,9"; got != want {
			t.Errorf("Got replies %q; want %q", got, want)
		}
	}

	var wg sync.WaitGroup
	for i := 0; i < 20; i++ {
		wg.Add(1)
		go func() {
			defer wg.Done()
			doStreamingCall()
		}()
	}
	wg.Wait()

}

func generatePayloadSizes() [][]int {
	reqSizes := [][]int{
		{27182, 8, 1828, 45904},
	}

	num8KPayloads := 1024
	eightKPayloads := []int{}
	for i := 0; i < num8KPayloads; i++ {
		eightKPayloads = append(eightKPayloads, (1 << 13))
	}
	reqSizes = append(reqSizes, eightKPayloads)

	num2MPayloads := 8
	twoMPayloads := []int{}
	for i := 0; i < num2MPayloads; i++ {
		twoMPayloads = append(twoMPayloads, (1 << 21))
	}
	reqSizes = append(reqSizes, twoMPayloads)

	return reqSizes
}

func (s) TestClientStreaming(t *testing.T) {
	for _, s := range generatePayloadSizes() {
		for _, e := range listTestEnv() {
			testClientStreaming(t, e, s)
		}
	}
}

func testClientStreaming(t *testing.T, e env, sizes []int) {
	te := newTest(t, e)
	te.startServer(&testServer{security: e.security})
	defer te.tearDown()
	tc := testgrpc.NewTestServiceClient(te.clientConn())

	ctx, cancel := context.WithTimeout(te.ctx, defaultTestTimeout)
	defer cancel()
	stream, err := tc.StreamingInputCall(ctx)
	if err != nil {
		t.Fatalf("%v.StreamingInputCall(_) = _, %v, want <nil>", tc, err)
	}

	var sum int
	for _, s := range sizes {
		payload, err := newPayload(testpb.PayloadType_COMPRESSABLE, int32(s))
		if err != nil {
			t.Fatal(err)
		}

		req := &testpb.StreamingInputCallRequest{
			Payload: payload,
		}
		if err := stream.Send(req); err != nil {
			t.Fatalf("%v.Send(_) = %v, want <nil>", stream, err)
		}
		sum += s
	}
	reply, err := stream.CloseAndRecv()
	if err != nil {
		t.Fatalf("%v.CloseAndRecv() got error %v, want %v", stream, err, nil)
	}
	if reply.GetAggregatedPayloadSize() != int32(sum) {
		t.Fatalf("%v.CloseAndRecv().GetAggregatePayloadSize() = %v; want %v", stream, reply.GetAggregatedPayloadSize(), sum)
	}
}

func (s) TestClientStreamingError(t *testing.T) {
	for _, e := range listTestEnv() {
		if e.name == "handler-tls" {
			continue
		}
		testClientStreamingError(t, e)
	}
}

func testClientStreamingError(t *testing.T, e env) {
	te := newTest(t, e)
	te.startServer(&testServer{security: e.security, earlyFail: true})
	defer te.tearDown()
	tc := testgrpc.NewTestServiceClient(te.clientConn())

	stream, err := tc.StreamingInputCall(te.ctx)
	if err != nil {
		t.Fatalf("%v.StreamingInputCall(_) = _, %v, want <nil>", tc, err)
	}
	payload, err := newPayload(testpb.PayloadType_COMPRESSABLE, 1)
	if err != nil {
		t.Fatal(err)
	}

	req := &testpb.StreamingInputCallRequest{
		Payload: payload,
	}
	// The 1st request should go through.
	if err := stream.Send(req); err != nil {
		t.Fatalf("%v.Send(%v) = %v, want <nil>", stream, req, err)
	}
	for {
		if err := stream.Send(req); err != io.EOF {
			continue
		}
		if _, err := stream.CloseAndRecv(); status.Code(err) != codes.NotFound {
			t.Fatalf("%v.CloseAndRecv() = %v, want error %s", stream, err, codes.NotFound)
		}
		break
	}
}

// Tests that a client receives a cardinality violation error for client-streaming
// RPCs if the server doesn't send a message before returning status OK.
func (s) TestClientStreamingCardinalityViolation_ServerHandlerMissingSendAndClose(t *testing.T) {
	ss := &stubserver.StubServer{
		StreamingInputCallF: func(_ testgrpc.TestService_StreamingInputCallServer) error {
			// Returning status OK without sending a response message.This is a
			// cardinality violation.
			return nil
		},
	}
	if err := ss.Start(nil); err != nil {
		t.Fatalf("Error starting endpoint server: %v", err)
	}
	defer ss.Stop()

	ctx, cancel := context.WithTimeout(context.Background(), defaultTestTimeout)
	defer cancel()

	stream, err := ss.Client.StreamingInputCall(ctx)
	if err != nil {
		t.Fatalf(".StreamingInputCall(_) = _, %v, want <nil>", err)
	}

	_, err = stream.CloseAndRecv()
	if err == nil {
		t.Fatalf("stream.CloseAndRecv() = %v, want an error", err)
	}
	if status.Code(err) != codes.Internal {
		t.Fatalf("stream.CloseAndRecv() = %v, want error %s", err, codes.Internal)
	}
}

// Tests that the server can continue to receive messages after calling SendAndClose. Although
// this is unexpected, we retain it for backward compatibility.
func (s) TestClientStreaming_ServerHandlerRecvAfterSendAndClose(t *testing.T) {
	ss := stubserver.StubServer{
		StreamingInputCallF: func(stream testgrpc.TestService_StreamingInputCallServer) error {
			if err := stream.SendAndClose(&testpb.StreamingInputCallResponse{}); err != nil {
				t.Errorf("stream.SendAndClose(_) = %v, want <nil>", err)
			}
			if resp, err := stream.Recv(); err != nil || !proto.Equal(resp, &testpb.StreamingInputCallRequest{}) {
				t.Errorf("stream.Recv() = %s, %v, want non-nil empty response, <nil>", resp, err)
			}
			return nil
		},
	}
	if err := ss.Start(nil); err != nil {
		t.Fatal("Error starting server:", err)
	}
	defer ss.Stop()

	ctx, cancel := context.WithTimeout(context.Background(), defaultTestTimeout)
	defer cancel()
	stream, err := ss.Client.StreamingInputCall(ctx)
	if err != nil {
		t.Fatalf(".StreamingInputCall(_) = _, %v, want <nil>", err)
	}
	if err := stream.Send(&testpb.StreamingInputCallRequest{}); err != nil {
		t.Fatalf("stream.Send(_) = %v, want <nil>", err)
	}
	if resp, err := stream.CloseAndRecv(); err != nil || !proto.Equal(resp, &testpb.StreamingInputCallResponse{}) {
		t.Fatalf("stream.CloseSend() = %v , %v, want non-nil empty response, <nil>", resp, err)
	}
}

// Tests that Recv() on client streaming client blocks till the server handler
// returns even after calling SendAndClose from the server handler.
func (s) TestClientStreaming_RecvWaitsForServerHandlerRetrun(t *testing.T) {
	waitForReturn := make(chan struct{})
	ss := stubserver.StubServer{
		StreamingInputCallF: func(stream testgrpc.TestService_StreamingInputCallServer) error {
			if err := stream.SendAndClose(&testpb.StreamingInputCallResponse{}); err != nil {
				t.Errorf("stream.SendAndClose(_) = %v, want <nil>", err)
			}
			<-waitForReturn
			return nil
		},
	}
	if err := ss.Start(nil); err != nil {
		t.Fatal("Error starting server:", err)
	}
	defer ss.Stop()

	ctx, cancel := context.WithTimeout(context.Background(), defaultTestTimeout)
	defer cancel()
	stream, err := ss.Client.StreamingInputCall(ctx)
	if err != nil {
		t.Fatalf(".StreamingInputCall(_) = _, %v, want <nil>", err)
	}
	// Start Recv in a goroutine to test if it blocks until the server handler returns.
	errCh := make(chan error, 1)
	go func() {
		resp := new(testpb.StreamingInputCallResponse)
		err := stream.RecvMsg(resp)
		errCh <- err
	}()

	// Check that Recv() is blocked.
	select {
	case err := <-errCh:
		t.Fatalf("stream.RecvMsg(_) = %v returned unexpectedly", err)
	case <-time.After(defaultTestShortTimeout):
	}

	close(waitForReturn)

	// Recv() should return after the server handler returns.
	select {
	case err := <-errCh:
		if err != nil {
			t.Fatalf("stream.RecvMsg(_) = %v, want <nil>", err)
		}
	case <-time.After(defaultTestTimeout):
		t.Fatal("Timed out waiting for stream.RecvMsg(_) to return")
	}
}

// Tests the behavior where server handler returns an error after calling
// SendAndClose. It verifies the that client receives nil message and
// non-nil error.
func (s) TestClientStreaming_ReturnErrorAfterSendAndClose(t *testing.T) {
	wantError := status.Error(codes.Internal, "error for testing")
	ss := stubserver.StubServer{
		StreamingInputCallF: func(stream testgrpc.TestService_StreamingInputCallServer) error {
			if err := stream.SendAndClose(&testpb.StreamingInputCallResponse{}); err != nil {
				t.Errorf("stream.SendAndClose(_) = %v, want <nil>", err)
			}
			return wantError
		},
	}
	if err := ss.Start(nil); err != nil {
		t.Fatal("Error starting server:", err)
	}
	defer ss.Stop()

	ctx, cancel := context.WithTimeout(context.Background(), defaultTestTimeout)
	defer cancel()
	stream, err := ss.Client.StreamingInputCall(ctx)
	if err != nil {
		t.Fatalf(".StreamingInputCall(_) = _, %v, want <nil>", err)
	}
	resp, err := stream.CloseAndRecv()

	wantStatus, _ := status.FromError(wantError)
	gotStatus, _ := status.FromError(err)

	if gotStatus.Code() != wantStatus.Code() || gotStatus.Message() != wantStatus.Message() || resp != nil {
		t.Fatalf("stream.CloseSend() = %v , %v, want <nil>, %s", resp, err, wantError)
	}
}

<<<<<<< HEAD
// Tests that a client receives a cardinality violation error for unary
// RPCs if the server doesn't send a message before returning status OK.
func (s) TestUnaryRPC_ServerSendsOnlyTrailersWithOK(t *testing.T) {
	lis, err := testutils.LocalTCPListener()
	if err != nil {
		t.Fatal(err)
	}
	defer lis.Close()

	s := grpc.NewServer()
	serviceDesc := grpc.ServiceDesc{
		ServiceName: "grpc.testing.TestService",
		HandlerType: (*any)(nil),
		Methods:     []grpc.MethodDesc{},
		Streams: []grpc.StreamDesc{
			{
				StreamName: "EmptyCall",
				Handler: func(any, grpc.ServerStream) error {
					return nil
				},
				ClientStreams: false,
				ServerStreams: false,
			},
		},
		Metadata: "grpc/testing/test.proto",
	}
	s.RegisterService(&serviceDesc, &testServer{})
	go s.Serve(lis)
	defer s.Stop()

	ctx, cancel := context.WithTimeout(context.Background(), defaultTestTimeout)
	defer cancel()
	cc, err := grpc.NewClient(lis.Addr().String(), grpc.WithTransportCredentials(insecure.NewCredentials()))
	if err != nil {
		t.Fatalf("grpc.NewClient(%q) failed unexpectedly: %v", lis.Addr(), err)
	}
	defer cc.Close()

	client := testgrpc.NewTestServiceClient(cc)
	if _, err = client.EmptyCall(ctx, &testpb.Empty{}); status.Code(err) != codes.Internal {
		t.Errorf("stream.RecvMsg() = %v, want error %v", status.Code(err), codes.Internal)
=======
// Tests that a client receives a cardinality violation error for client-streaming
// RPCs if the server call SendMsg multiple times.
func (s) TestClientStreaming_ServerHandlerSendMsgAfterSendMsg(t *testing.T) {
	ss := stubserver.StubServer{
		StreamingInputCallF: func(stream testgrpc.TestService_StreamingInputCallServer) error {
			if err := stream.SendMsg(&testpb.StreamingInputCallResponse{}); err != nil {
				t.Errorf("stream.SendMsg(_) = %v, want <nil>", err)
			}
			if err := stream.SendMsg(&testpb.StreamingInputCallResponse{}); err != nil {
				t.Errorf("stream.SendMsg(_) = %v, want <nil>", err)
			}
			return nil
		},
	}
	if err := ss.Start(nil); err != nil {
		t.Fatal("Error starting server:", err)
	}
	defer ss.Stop()

	ctx, cancel := context.WithTimeout(context.Background(), defaultTestTimeout)
	defer cancel()
	stream, err := ss.Client.StreamingInputCall(ctx)
	if err != nil {
		t.Fatalf(".StreamingInputCall(_) = _, %v, want <nil>", err)
	}
	if err := stream.Send(&testpb.StreamingInputCallRequest{}); err != nil {
		t.Fatalf("stream.Send(_) = %v, want <nil>", err)
	}
	if _, err := stream.CloseAndRecv(); status.Code(err) != codes.Internal {
		t.Fatalf("stream.CloseAndRecv() = %v, want error with status code %s", err, codes.Internal)
>>>>>>> 6dfe07c8
	}
}

func (s) TestExceedMaxStreamsLimit(t *testing.T) {
	for _, e := range listTestEnv() {
		testExceedMaxStreamsLimit(t, e)
	}
}

func testExceedMaxStreamsLimit(t *testing.T, e env) {
	te := newTest(t, e)
	te.declareLogNoise(
		"http2Client.notifyError got notified that the client transport was broken",
		"Conn.resetTransport failed to create client transport",
		"grpc: the connection is closing",
	)
	te.maxStream = 1 // Only allows 1 live stream per server transport.
	te.startServer(&testServer{security: e.security})
	defer te.tearDown()

	cc := te.clientConn()
	tc := testgrpc.NewTestServiceClient(cc)

	_, err := tc.StreamingInputCall(te.ctx)
	if err != nil {
		t.Fatalf("%v.StreamingInputCall(_) = _, %v, want _, <nil>", tc, err)
	}
	// Loop until receiving the new max stream setting from the server.
	for {
		ctx, cancel := context.WithTimeout(context.Background(), defaultTestShortTimeout)
		defer cancel()
		_, err := tc.StreamingInputCall(ctx)
		if err == nil {
			time.Sleep(50 * time.Millisecond)
			continue
		}
		if status.Code(err) == codes.DeadlineExceeded {
			break
		}
		t.Fatalf("%v.StreamingInputCall(_) = _, %v, want _, %s", tc, err, codes.DeadlineExceeded)
	}
}

func (s) TestStreamsQuotaRecovery(t *testing.T) {
	for _, e := range listTestEnv() {
		testStreamsQuotaRecovery(t, e)
	}
}

func testStreamsQuotaRecovery(t *testing.T, e env) {
	te := newTest(t, e)
	te.declareLogNoise(
		"http2Client.notifyError got notified that the client transport was broken",
		"Conn.resetTransport failed to create client transport",
		"grpc: the connection is closing",
	)
	te.maxStream = 1 // Allows 1 live stream.
	te.startServer(&testServer{security: e.security})
	defer te.tearDown()

	cc := te.clientConn()
	tc := testgrpc.NewTestServiceClient(cc)
	ctx, cancel := context.WithTimeout(context.Background(), defaultTestTimeout)
	defer cancel()
	if _, err := tc.StreamingInputCall(ctx); err != nil {
		t.Fatalf("tc.StreamingInputCall(_) = _, %v, want _, <nil>", err)
	}
	// Loop until the new max stream setting is effective.
	for {
		ctx, cancel := context.WithTimeout(context.Background(), defaultTestShortTimeout)
		_, err := tc.StreamingInputCall(ctx)
		cancel()
		if err == nil {
			time.Sleep(5 * time.Millisecond)
			continue
		}
		if status.Code(err) == codes.DeadlineExceeded {
			break
		}
		t.Fatalf("tc.StreamingInputCall(_) = _, %v, want _, %s", err, codes.DeadlineExceeded)
	}

	var wg sync.WaitGroup
	for i := 0; i < 10; i++ {
		wg.Add(1)
		go func() {
			defer wg.Done()
			payload, err := newPayload(testpb.PayloadType_COMPRESSABLE, 314)
			if err != nil {
				t.Error(err)
				return
			}
			req := &testpb.SimpleRequest{
				ResponseType: testpb.PayloadType_COMPRESSABLE,
				ResponseSize: 1592,
				Payload:      payload,
			}
			// No rpc should go through due to the max streams limit.
			ctx, cancel := context.WithTimeout(context.Background(), defaultTestShortTimeout)
			defer cancel()
			if _, err := tc.UnaryCall(ctx, req, grpc.WaitForReady(true)); status.Code(err) != codes.DeadlineExceeded {
				t.Errorf("tc.UnaryCall(_, _) = _, %v, want _, %s", err, codes.DeadlineExceeded)
			}
		}()
	}
	wg.Wait()

	cancel()
	// A new stream should be allowed after canceling the first one.
	ctx, cancel = context.WithTimeout(context.Background(), defaultTestTimeout)
	defer cancel()
	if _, err := tc.StreamingInputCall(ctx); err != nil {
		t.Fatalf("tc.StreamingInputCall(_) = _, %v, want _, %v", err, nil)
	}
}

func (s) TestUnaryClientInterceptor(t *testing.T) {
	for _, e := range listTestEnv() {
		testUnaryClientInterceptor(t, e)
	}
}

func failOkayRPC(ctx context.Context, method string, req, reply any, cc *grpc.ClientConn, invoker grpc.UnaryInvoker, opts ...grpc.CallOption) error {
	err := invoker(ctx, method, req, reply, cc, opts...)
	if err == nil {
		return status.Error(codes.NotFound, "")
	}
	return err
}

func testUnaryClientInterceptor(t *testing.T, e env) {
	te := newTest(t, e)
	te.userAgent = testAppUA
	te.unaryClientInt = failOkayRPC
	te.startServer(&testServer{security: e.security})
	defer te.tearDown()

	tc := testgrpc.NewTestServiceClient(te.clientConn())
	ctx, cancel := context.WithTimeout(context.Background(), defaultTestTimeout)
	defer cancel()
	if _, err := tc.EmptyCall(ctx, &testpb.Empty{}); status.Code(err) != codes.NotFound {
		t.Fatalf("%v.EmptyCall(_, _) = _, %v, want _, error code %s", tc, err, codes.NotFound)
	}
}

func (s) TestStreamClientInterceptor(t *testing.T) {
	for _, e := range listTestEnv() {
		testStreamClientInterceptor(t, e)
	}
}

func failOkayStream(ctx context.Context, desc *grpc.StreamDesc, cc *grpc.ClientConn, method string, streamer grpc.Streamer, opts ...grpc.CallOption) (grpc.ClientStream, error) {
	s, err := streamer(ctx, desc, cc, method, opts...)
	if err == nil {
		return nil, status.Error(codes.NotFound, "")
	}
	return s, nil
}

func testStreamClientInterceptor(t *testing.T, e env) {
	te := newTest(t, e)
	te.streamClientInt = failOkayStream
	te.startServer(&testServer{security: e.security})
	defer te.tearDown()

	tc := testgrpc.NewTestServiceClient(te.clientConn())
	respParam := []*testpb.ResponseParameters{
		{
			Size: int32(1),
		},
	}
	payload, err := newPayload(testpb.PayloadType_COMPRESSABLE, int32(1))
	if err != nil {
		t.Fatal(err)
	}
	req := &testpb.StreamingOutputCallRequest{
		ResponseType:       testpb.PayloadType_COMPRESSABLE,
		ResponseParameters: respParam,
		Payload:            payload,
	}
	ctx, cancel := context.WithTimeout(context.Background(), defaultTestTimeout)
	defer cancel()
	if _, err := tc.StreamingOutputCall(ctx, req); status.Code(err) != codes.NotFound {
		t.Fatalf("%v.StreamingOutputCall(_) = _, %v, want _, error code %s", tc, err, codes.NotFound)
	}
}

func (s) TestUnaryServerInterceptor(t *testing.T) {
	for _, e := range listTestEnv() {
		testUnaryServerInterceptor(t, e)
	}
}

func errInjector(context.Context, any, *grpc.UnaryServerInfo, grpc.UnaryHandler) (any, error) {
	return nil, status.Error(codes.PermissionDenied, "")
}

func testUnaryServerInterceptor(t *testing.T, e env) {
	te := newTest(t, e)
	te.unaryServerInt = errInjector
	te.startServer(&testServer{security: e.security})
	defer te.tearDown()

	tc := testgrpc.NewTestServiceClient(te.clientConn())
	ctx, cancel := context.WithTimeout(context.Background(), defaultTestTimeout)
	defer cancel()
	if _, err := tc.EmptyCall(ctx, &testpb.Empty{}); status.Code(err) != codes.PermissionDenied {
		t.Fatalf("%v.EmptyCall(_, _) = _, %v, want _, error code %s", tc, err, codes.PermissionDenied)
	}
}

func (s) TestStreamServerInterceptor(t *testing.T) {
	for _, e := range listTestEnv() {
		// TODO(bradfitz): Temporarily skip this env due to #619.
		if e.name == "handler-tls" {
			continue
		}
		testStreamServerInterceptor(t, e)
	}
}

func fullDuplexOnly(srv any, ss grpc.ServerStream, info *grpc.StreamServerInfo, handler grpc.StreamHandler) error {
	if info.FullMethod == "/grpc.testing.TestService/FullDuplexCall" {
		return handler(srv, ss)
	}
	// Reject the other methods.
	return status.Error(codes.PermissionDenied, "")
}

func testStreamServerInterceptor(t *testing.T, e env) {
	te := newTest(t, e)
	te.streamServerInt = fullDuplexOnly
	te.startServer(&testServer{security: e.security})
	defer te.tearDown()

	tc := testgrpc.NewTestServiceClient(te.clientConn())
	respParam := []*testpb.ResponseParameters{
		{
			Size: int32(1),
		},
	}
	payload, err := newPayload(testpb.PayloadType_COMPRESSABLE, int32(1))
	if err != nil {
		t.Fatal(err)
	}
	req := &testpb.StreamingOutputCallRequest{
		ResponseType:       testpb.PayloadType_COMPRESSABLE,
		ResponseParameters: respParam,
		Payload:            payload,
	}
	ctx, cancel := context.WithTimeout(context.Background(), defaultTestTimeout)
	defer cancel()
	s1, err := tc.StreamingOutputCall(ctx, req)
	if err != nil {
		t.Fatalf("%v.StreamingOutputCall(_) = _, %v, want _, <nil>", tc, err)
	}
	if _, err := s1.Recv(); status.Code(err) != codes.PermissionDenied {
		t.Fatalf("%v.StreamingInputCall(_) = _, %v, want _, error code %s", tc, err, codes.PermissionDenied)
	}
	s2, err := tc.FullDuplexCall(ctx)
	if err != nil {
		t.Fatalf("%v.FullDuplexCall(_) = _, %v, want <nil>", tc, err)
	}
	if err := s2.Send(req); err != nil {
		t.Fatalf("%v.Send(_) = %v, want <nil>", s2, err)
	}
	if _, err := s2.Recv(); err != nil {
		t.Fatalf("%v.Recv() = _, %v, want _, <nil>", s2, err)
	}
}

// funcServer implements methods of TestServiceServer using funcs,
// similar to an http.HandlerFunc.
// Any unimplemented method will crash. Tests implement the method(s)
// they need.
type funcServer struct {
	testgrpc.TestServiceServer
	unaryCall          func(ctx context.Context, in *testpb.SimpleRequest) (*testpb.SimpleResponse, error)
	streamingInputCall func(stream testgrpc.TestService_StreamingInputCallServer) error
	fullDuplexCall     func(stream testgrpc.TestService_FullDuplexCallServer) error
}

func (s *funcServer) UnaryCall(ctx context.Context, in *testpb.SimpleRequest) (*testpb.SimpleResponse, error) {
	return s.unaryCall(ctx, in)
}

func (s *funcServer) StreamingInputCall(stream testgrpc.TestService_StreamingInputCallServer) error {
	return s.streamingInputCall(stream)
}

func (s *funcServer) FullDuplexCall(stream testgrpc.TestService_FullDuplexCallServer) error {
	return s.fullDuplexCall(stream)
}

func (s) TestClientRequestBodyErrorUnexpectedEOF(t *testing.T) {
	for _, e := range listTestEnv() {
		testClientRequestBodyErrorUnexpectedEOF(t, e)
	}
}

func testClientRequestBodyErrorUnexpectedEOF(t *testing.T, e env) {
	te := newTest(t, e)
	ts := &funcServer{unaryCall: func(context.Context, *testpb.SimpleRequest) (*testpb.SimpleResponse, error) {
		errUnexpectedCall := errors.New("unexpected call func server method")
		t.Error(errUnexpectedCall)
		return nil, errUnexpectedCall
	}}
	te.startServer(ts)
	defer te.tearDown()
	te.withServerTester(func(st *serverTester) {
		st.writeHeadersGRPC(1, "/grpc.testing.TestService/UnaryCall", false)
		// Say we have 5 bytes coming, but set END_STREAM flag:
		st.writeData(1, true, []byte{0, 0, 0, 0, 5})
		st.wantAnyFrame() // wait for server to crash (it used to crash)
	})
}

func (s) TestClientRequestBodyErrorCloseAfterLength(t *testing.T) {
	for _, e := range listTestEnv() {
		testClientRequestBodyErrorCloseAfterLength(t, e)
	}
}

// Tests gRPC server's behavior when a gRPC client sends a frame with an invalid
// streamID. Per [HTTP/2 spec]: Streams initiated by a client MUST use
// odd-numbered stream identifiers. This test sets up a test server and sends a
// header frame with stream ID of 2. The test asserts that a subsequent read on
// the transport sends a GoAwayFrame with error code: PROTOCOL_ERROR.
//
// [HTTP/2 spec]: https://httpwg.org/specs/rfc7540.html#StreamIdentifiers
func (s) TestClientInvalidStreamID(t *testing.T) {
	lis, err := net.Listen("tcp", "localhost:0")
	if err != nil {
		t.Fatalf("Failed to listen: %v", err)
	}
	defer lis.Close()
	s := grpc.NewServer()
	defer s.Stop()
	go s.Serve(lis)

	conn, err := net.DialTimeout("tcp", lis.Addr().String(), defaultTestTimeout)
	if err != nil {
		t.Fatalf("Failed to dial: %v", err)
	}
	st := newServerTesterFromConn(t, conn)
	st.greet()
	st.writeHeadersGRPC(2, "/grpc.testing.TestService/StreamingInputCall", true)
	goAwayFrame := st.wantGoAway(http2.ErrCodeProtocol)
	want := "received an illegal stream id: 2."
	if got := string(goAwayFrame.DebugData()); !strings.Contains(got, want) {
		t.Fatalf(" Received: %v, Expected error message to contain: %v.", got, want)
	}
}

// TestInvalidStreamIDSmallerThanPrevious tests the server sends a GOAWAY frame
// with error code: PROTOCOL_ERROR when the streamID of the current frame is
// lower than the previous frames.
func (s) TestInvalidStreamIDSmallerThanPrevious(t *testing.T) {
	lis, err := net.Listen("tcp", "localhost:0")
	if err != nil {
		t.Fatalf("Failed to listen: %v", err)
	}
	defer lis.Close()
	s := grpc.NewServer()
	defer s.Stop()
	go s.Serve(lis)

	conn, err := net.DialTimeout("tcp", lis.Addr().String(), defaultTestTimeout)
	if err != nil {
		t.Fatalf("Failed to dial: %v", err)
	}
	st := newServerTesterFromConn(t, conn)
	st.greet()
	st.writeHeadersGRPC(3, "/grpc.testing.TestService/StreamingInputCall", true)
	st.wantAnyFrame()
	st.writeHeadersGRPC(1, "/grpc.testing.TestService/StreamingInputCall", true)
	goAwayFrame := st.wantGoAway(http2.ErrCodeProtocol)
	want := "received an illegal stream id: 1"
	if got := string(goAwayFrame.DebugData()); !strings.Contains(got, want) {
		t.Fatalf(" Received: %v, Expected error message to contain: %v.", got, want)
	}
}

func testClientRequestBodyErrorCloseAfterLength(t *testing.T, e env) {
	te := newTest(t, e)
	te.declareLogNoise("Server.processUnaryRPC failed to write status")
	ts := &funcServer{unaryCall: func(context.Context, *testpb.SimpleRequest) (*testpb.SimpleResponse, error) {
		errUnexpectedCall := errors.New("unexpected call func server method")
		t.Error(errUnexpectedCall)
		return nil, errUnexpectedCall
	}}
	te.startServer(ts)
	defer te.tearDown()
	te.withServerTester(func(st *serverTester) {
		st.writeHeadersGRPC(1, "/grpc.testing.TestService/UnaryCall", false)
		// say we're sending 5 bytes, but then close the connection instead.
		st.writeData(1, false, []byte{0, 0, 0, 0, 5})
		st.cc.Close()
	})
}

func (s) TestClientRequestBodyErrorCancel(t *testing.T) {
	for _, e := range listTestEnv() {
		testClientRequestBodyErrorCancel(t, e)
	}
}

func testClientRequestBodyErrorCancel(t *testing.T, e env) {
	te := newTest(t, e)
	gotCall := make(chan bool, 1)
	ts := &funcServer{unaryCall: func(context.Context, *testpb.SimpleRequest) (*testpb.SimpleResponse, error) {
		gotCall <- true
		return new(testpb.SimpleResponse), nil
	}}
	te.startServer(ts)
	defer te.tearDown()
	te.withServerTester(func(st *serverTester) {
		st.writeHeadersGRPC(1, "/grpc.testing.TestService/UnaryCall", false)
		// Say we have 5 bytes coming, but cancel it instead.
		st.writeRSTStream(1, http2.ErrCodeCancel)
		st.writeData(1, false, []byte{0, 0, 0, 0, 5})

		// Verify we didn't a call yet.
		select {
		case <-gotCall:
			t.Fatal("unexpected call")
		default:
		}

		// And now send an uncanceled (but still invalid), just to get a response.
		st.writeHeadersGRPC(3, "/grpc.testing.TestService/UnaryCall", false)
		st.writeData(3, true, []byte{0, 0, 0, 0, 0})
		<-gotCall
		st.wantAnyFrame()
	})
}

func (s) TestClientRequestBodyErrorCancelStreamingInput(t *testing.T) {
	for _, e := range listTestEnv() {
		testClientRequestBodyErrorCancelStreamingInput(t, e)
	}
}

func testClientRequestBodyErrorCancelStreamingInput(t *testing.T, e env) {
	te := newTest(t, e)
	recvErr := make(chan error, 1)
	ts := &funcServer{streamingInputCall: func(stream testgrpc.TestService_StreamingInputCallServer) error {
		_, err := stream.Recv()
		recvErr <- err
		return nil
	}}
	te.startServer(ts)
	defer te.tearDown()
	te.withServerTester(func(st *serverTester) {
		st.writeHeadersGRPC(1, "/grpc.testing.TestService/StreamingInputCall", false)
		// Say we have 5 bytes coming, but cancel it instead.
		st.writeData(1, false, []byte{0, 0, 0, 0, 5})
		st.writeRSTStream(1, http2.ErrCodeCancel)

		var got error
		select {
		case got = <-recvErr:
		case <-time.After(3 * time.Second):
			t.Fatal("timeout waiting for error")
		}
		if grpc.Code(got) != codes.Canceled {
			t.Errorf("error = %#v; want error code %s", got, codes.Canceled)
		}
	})
}

func (s) TestClientInitialHeaderEndStream(t *testing.T) {
	for _, e := range listTestEnv() {
		if e.httpHandler {
			continue
		}
		testClientInitialHeaderEndStream(t, e)
	}
}

func testClientInitialHeaderEndStream(t *testing.T, e env) {
	// To ensure RST_STREAM is sent for illegal data write and not normal stream
	// close.
	frameCheckingDone := make(chan struct{})
	// To ensure goroutine for test does not end before RPC handler performs error
	// checking.
	handlerDone := make(chan struct{})
	te := newTest(t, e)
	ts := &funcServer{streamingInputCall: func(stream testgrpc.TestService_StreamingInputCallServer) error {
		defer close(handlerDone)
		// Block on serverTester receiving RST_STREAM. This ensures server has closed
		// stream before stream.Recv().
		<-frameCheckingDone
		data, err := stream.Recv()
		if err == nil {
			t.Errorf("unexpected data received in func server method: '%v'", data)
		} else if status.Code(err) != codes.Canceled {
			t.Errorf("expected canceled error, instead received '%v'", err)
		}
		return nil
	}}
	te.startServer(ts)
	defer te.tearDown()
	te.withServerTester(func(st *serverTester) {
		// Send a headers with END_STREAM flag, but then write data.
		st.writeHeadersGRPC(1, "/grpc.testing.TestService/StreamingInputCall", true)
		st.writeData(1, false, []byte{0, 0, 0, 0, 0})
		st.wantAnyFrame()
		st.wantAnyFrame()
		st.wantRSTStream(http2.ErrCodeStreamClosed)
		close(frameCheckingDone)
		<-handlerDone
	})
}

func (s) TestClientSendDataAfterCloseSend(t *testing.T) {
	for _, e := range listTestEnv() {
		if e.httpHandler {
			continue
		}
		testClientSendDataAfterCloseSend(t, e)
	}
}

func testClientSendDataAfterCloseSend(t *testing.T, e env) {
	// To ensure RST_STREAM is sent for illegal data write prior to execution of RPC
	// handler.
	frameCheckingDone := make(chan struct{})
	// To ensure goroutine for test does not end before RPC handler performs error
	// checking.
	handlerDone := make(chan struct{})
	te := newTest(t, e)
	ts := &funcServer{streamingInputCall: func(stream testgrpc.TestService_StreamingInputCallServer) error {
		defer close(handlerDone)
		// Block on serverTester receiving RST_STREAM. This ensures server has closed
		// stream before stream.Recv().
		<-frameCheckingDone
		for {
			_, err := stream.Recv()
			if err == io.EOF {
				break
			}
			if err != nil {
				if status.Code(err) != codes.Canceled {
					t.Errorf("expected canceled error, instead received '%v'", err)
				}
				break
			}
		}
		if err := stream.SendMsg(nil); err == nil {
			t.Error("expected error sending message on stream after stream closed due to illegal data")
		} else if status.Code(err) != codes.Canceled {
			t.Errorf("expected cancel error, instead received '%v'", err)
		}
		return nil
	}}
	te.startServer(ts)
	defer te.tearDown()
	te.withServerTester(func(st *serverTester) {
		st.writeHeadersGRPC(1, "/grpc.testing.TestService/StreamingInputCall", false)
		// Send data with END_STREAM flag, but then write more data.
		st.writeData(1, true, []byte{0, 0, 0, 0, 0})
		st.writeData(1, false, []byte{0, 0, 0, 0, 0})
		st.wantAnyFrame()
		st.wantAnyFrame()
		st.wantRSTStream(http2.ErrCodeStreamClosed)
		close(frameCheckingDone)
		<-handlerDone
	})
}

func (s) TestClientResourceExhaustedCancelFullDuplex(t *testing.T) {
	for _, e := range listTestEnv() {
		if e.httpHandler {
			// httpHandler write won't be blocked on flow control window.
			continue
		}
		testClientResourceExhaustedCancelFullDuplex(t, e)
	}
}

func testClientResourceExhaustedCancelFullDuplex(t *testing.T, e env) {
	te := newTest(t, e)
	recvErr := make(chan error, 1)
	ts := &funcServer{fullDuplexCall: func(stream testgrpc.TestService_FullDuplexCallServer) error {
		defer close(recvErr)
		_, err := stream.Recv()
		if err != nil {
			return status.Errorf(codes.Internal, "stream.Recv() got error: %v, want <nil>", err)
		}
		// create a payload that's larger than the default flow control window.
		payload, err := newPayload(testpb.PayloadType_COMPRESSABLE, 10)
		if err != nil {
			return err
		}
		resp := &testpb.StreamingOutputCallResponse{
			Payload: payload,
		}
		ce := make(chan error, 1)
		go func() {
			var err error
			for {
				if err = stream.Send(resp); err != nil {
					break
				}
			}
			ce <- err
		}()
		select {
		case err = <-ce:
		case <-time.After(10 * time.Second):
			err = errors.New("10s timeout reached")
		}
		recvErr <- err
		return err
	}}
	te.startServer(ts)
	defer te.tearDown()
	// set a low limit on receive message size to error with Resource Exhausted on
	// client side when server send a large message.
	te.maxClientReceiveMsgSize = newInt(10)
	cc := te.clientConn()
	tc := testgrpc.NewTestServiceClient(cc)

	ctx, cancel := context.WithTimeout(context.Background(), defaultTestTimeout)
	defer cancel()
	stream, err := tc.FullDuplexCall(ctx)
	if err != nil {
		t.Fatalf("%v.FullDuplexCall(_) = _, %v, want <nil>", tc, err)
	}
	req := &testpb.StreamingOutputCallRequest{}
	if err := stream.Send(req); err != nil {
		t.Fatalf("%v.Send(%v) = %v, want <nil>", stream, req, err)
	}
	if _, err := stream.Recv(); status.Code(err) != codes.ResourceExhausted {
		t.Fatalf("%v.Recv() = _, %v, want _, error code: %s", stream, err, codes.ResourceExhausted)
	}
	err = <-recvErr
	if status.Code(err) != codes.Canceled {
		t.Fatalf("server got error %v, want error code: %s", err, codes.Canceled)
	}
}

type clientFailCreds struct{}

func (c *clientFailCreds) ServerHandshake(rawConn net.Conn) (net.Conn, credentials.AuthInfo, error) {
	return rawConn, nil, nil
}
func (c *clientFailCreds) ClientHandshake(context.Context, string, net.Conn) (net.Conn, credentials.AuthInfo, error) {
	return nil, nil, fmt.Errorf("client handshake fails with fatal error")
}
func (c *clientFailCreds) Info() credentials.ProtocolInfo {
	return credentials.ProtocolInfo{}
}
func (c *clientFailCreds) Clone() credentials.TransportCredentials {
	return c
}
func (c *clientFailCreds) OverrideServerName(string) error {
	return nil
}

// This test makes sure that failfast RPCs fail if client handshake fails with
// fatal errors.
func (s) TestFailfastRPCFailOnFatalHandshakeError(t *testing.T) {
	lis, err := net.Listen("tcp", "localhost:0")
	if err != nil {
		t.Fatalf("Failed to listen: %v", err)
	}
	defer lis.Close()

	cc, err := grpc.NewClient("passthrough:///"+lis.Addr().String(), grpc.WithTransportCredentials(&clientFailCreds{}))
	if err != nil {
		t.Fatalf("grpc.NewClient(_) = %v", err)
	}
	defer cc.Close()

	tc := testgrpc.NewTestServiceClient(cc)
	// This unary call should fail, but not timeout.
	ctx, cancel := context.WithTimeout(context.Background(), defaultTestTimeout)
	defer cancel()
	if _, err := tc.EmptyCall(ctx, &testpb.Empty{}, grpc.WaitForReady(false)); status.Code(err) != codes.Unavailable {
		t.Fatalf("TestService/EmptyCall(_, _) = _, %v, want <Unavailable>", err)
	}
}

func (s) TestFlowControlLogicalRace(t *testing.T) {
	// Test for a regression of https://github.com/grpc/grpc-go/issues/632,
	// and other flow control bugs.

	const (
		itemCount   = 100
		itemSize    = 1 << 10
		recvCount   = 2
		maxFailures = 3
	)

	requestCount := 3000
	if raceMode {
		requestCount = 1000
	}

	lis, err := net.Listen("tcp", "localhost:0")
	if err != nil {
		t.Fatalf("Failed to listen: %v", err)
	}
	defer lis.Close()

	s := grpc.NewServer()
	testgrpc.RegisterTestServiceServer(s, &flowControlLogicalRaceServer{
		itemCount: itemCount,
		itemSize:  itemSize,
	})
	defer s.Stop()

	go s.Serve(lis)

	cc, err := grpc.NewClient(lis.Addr().String(), grpc.WithTransportCredentials(insecure.NewCredentials()))
	if err != nil {
		t.Fatalf("grpc.NewClient(%q) = %v", lis.Addr().String(), err)
	}
	defer cc.Close()
	cl := testgrpc.NewTestServiceClient(cc)

	failures := 0
	for i := 0; i < requestCount; i++ {
		ctx, cancel := context.WithTimeout(context.Background(), defaultTestTimeout)
		output, err := cl.StreamingOutputCall(ctx, &testpb.StreamingOutputCallRequest{})
		if err != nil {
			t.Fatalf("StreamingOutputCall; err = %q", err)
		}

		for j := 0; j < recvCount; j++ {
			if _, err := output.Recv(); err != nil {
				if err == io.EOF || status.Code(err) == codes.DeadlineExceeded {
					t.Errorf("got %d responses to request %d", j, i)
					failures++
					break
				}
				t.Fatalf("Recv; err = %q", err)
			}
		}
		cancel()

		if failures >= maxFailures {
			// Continue past the first failure to see if the connection is
			// entirely broken, or if only a single RPC was affected
			t.Fatalf("Too many failures received; aborting")
		}
	}
}

type flowControlLogicalRaceServer struct {
	testgrpc.TestServiceServer

	itemSize  int
	itemCount int
}

func (s *flowControlLogicalRaceServer) StreamingOutputCall(_ *testpb.StreamingOutputCallRequest, srv testgrpc.TestService_StreamingOutputCallServer) error {
	for i := 0; i < s.itemCount; i++ {
		err := srv.Send(&testpb.StreamingOutputCallResponse{
			Payload: &testpb.Payload{
				// Sending a large stream of data which the client reject
				// helps to trigger some types of flow control bugs.
				//
				// Reallocating memory here is inefficient, but the stress it
				// puts on the GC leads to more frequent flow control
				// failures. The GC likely causes more variety in the
				// goroutine scheduling orders.
				Body: bytes.Repeat([]byte("a"), s.itemSize),
			},
		})
		if err != nil {
			return err
		}
	}
	return nil
}

type lockingWriter struct {
	mu sync.Mutex
	w  io.Writer
}

func (lw *lockingWriter) Write(p []byte) (n int, err error) {
	lw.mu.Lock()
	defer lw.mu.Unlock()
	return lw.w.Write(p)
}

func (lw *lockingWriter) setWriter(w io.Writer) {
	lw.mu.Lock()
	defer lw.mu.Unlock()
	lw.w = w
}

var testLogOutput = &lockingWriter{w: os.Stderr}

// awaitNewConnLogOutput waits for any of grpc.NewConn's goroutines to
// terminate, if they're still running. It spams logs with this
// message.  We wait for it so our log filter is still
// active. Otherwise the "defer restore()" at the top of various test
// functions restores our log filter and then the goroutine spams.
func awaitNewConnLogOutput() {
	awaitLogOutput(50*time.Millisecond, "grpc: the client connection is closing; please retry")
}

func awaitLogOutput(maxWait time.Duration, phrase string) {
	pb := []byte(phrase)

	timer := time.NewTimer(maxWait)
	defer timer.Stop()
	wakeup := make(chan bool, 1)
	for {
		if logOutputHasContents(pb, wakeup) {
			return
		}
		select {
		case <-timer.C:
			// Too slow. Oh well.
			return
		case <-wakeup:
		}
	}
}

func logOutputHasContents(v []byte, wakeup chan<- bool) bool {
	testLogOutput.mu.Lock()
	defer testLogOutput.mu.Unlock()
	fw, ok := testLogOutput.w.(*filterWriter)
	if !ok {
		return false
	}
	fw.mu.Lock()
	defer fw.mu.Unlock()
	if bytes.Contains(fw.buf.Bytes(), v) {
		return true
	}
	fw.wakeup = wakeup
	return false
}

var verboseLogs = flag.Bool("verbose_logs", false, "show all log output, without filtering")

func noop() {}

// declareLogNoise declares that t is expected to emit the following noisy
// phrases, even on success. Those phrases will be filtered from log output and
// only be shown if *verbose_logs or t ends up failing. The returned restore
// function should be called with defer to be run before the test ends.
func declareLogNoise(t *testing.T, phrases ...string) (restore func()) {
	if *verboseLogs {
		return noop
	}
	fw := &filterWriter{dst: os.Stderr, filter: phrases}
	testLogOutput.setWriter(fw)
	return func() {
		if t.Failed() {
			fw.mu.Lock()
			defer fw.mu.Unlock()
			if fw.buf.Len() > 0 {
				t.Logf("Complete log output:\n%s", fw.buf.Bytes())
			}
		}
		testLogOutput.setWriter(os.Stderr)
	}
}

type filterWriter struct {
	dst    io.Writer
	filter []string

	mu     sync.Mutex
	buf    bytes.Buffer
	wakeup chan<- bool // if non-nil, gets true on write
}

func (fw *filterWriter) Write(p []byte) (n int, err error) {
	fw.mu.Lock()
	fw.buf.Write(p)
	if fw.wakeup != nil {
		select {
		case fw.wakeup <- true:
		default:
		}
	}
	fw.mu.Unlock()

	ps := string(p)
	for _, f := range fw.filter {
		if strings.Contains(ps, f) {
			return len(p), nil
		}
	}
	return fw.dst.Write(p)
}

func (s) TestGRPCMethod(t *testing.T) {
	var method string
	var ok bool

	ss := &stubserver.StubServer{
		EmptyCallF: func(ctx context.Context, _ *testpb.Empty) (*testpb.Empty, error) {
			method, ok = grpc.Method(ctx)
			return &testpb.Empty{}, nil
		},
	}
	if err := ss.Start(nil); err != nil {
		t.Fatalf("Error starting endpoint server: %v", err)
	}
	defer ss.Stop()

	ctx, cancel := context.WithTimeout(context.Background(), defaultTestTimeout)
	defer cancel()

	if _, err := ss.Client.EmptyCall(ctx, &testpb.Empty{}); err != nil {
		t.Fatalf("ss.Client.EmptyCall(_, _) = _, %v; want _, nil", err)
	}

	if want := "/grpc.testing.TestService/EmptyCall"; !ok || method != want {
		t.Fatalf("grpc.Method(_) = %q, %v; want %q, true", method, ok, want)
	}
}

func (s) TestUnaryProxyDoesNotForwardMetadata(t *testing.T) {
	const mdkey = "somedata"

	// endpoint ensures mdkey is NOT in metadata and returns an error if it is.
	endpoint := &stubserver.StubServer{
		EmptyCallF: func(ctx context.Context, _ *testpb.Empty) (*testpb.Empty, error) {
			if md, ok := metadata.FromIncomingContext(ctx); !ok || md[mdkey] != nil {
				return nil, status.Errorf(codes.Internal, "endpoint: md=%v; want !contains(%q)", md, mdkey)
			}
			return &testpb.Empty{}, nil
		},
	}
	if err := endpoint.Start(nil); err != nil {
		t.Fatalf("Error starting endpoint server: %v", err)
	}
	defer endpoint.Stop()

	// proxy ensures mdkey IS in metadata, then forwards the RPC to endpoint
	// without explicitly copying the metadata.
	proxy := &stubserver.StubServer{
		EmptyCallF: func(ctx context.Context, in *testpb.Empty) (*testpb.Empty, error) {
			if md, ok := metadata.FromIncomingContext(ctx); !ok || md[mdkey] == nil {
				return nil, status.Errorf(codes.Internal, "proxy: md=%v; want contains(%q)", md, mdkey)
			}
			return endpoint.Client.EmptyCall(ctx, in)
		},
	}
	if err := proxy.Start(nil); err != nil {
		t.Fatalf("Error starting proxy server: %v", err)
	}
	defer proxy.Stop()

	ctx, cancel := context.WithTimeout(context.Background(), defaultTestTimeout)
	defer cancel()
	md := metadata.Pairs(mdkey, "val")
	ctx = metadata.NewOutgoingContext(ctx, md)

	// Sanity check that endpoint properly errors when it sees mdkey.
	_, err := endpoint.Client.EmptyCall(ctx, &testpb.Empty{})
	if s, ok := status.FromError(err); !ok || s.Code() != codes.Internal {
		t.Fatalf("endpoint.Client.EmptyCall(_, _) = _, %v; want _, <status with Code()=Internal>", err)
	}

	if _, err := proxy.Client.EmptyCall(ctx, &testpb.Empty{}); err != nil {
		t.Fatal(err.Error())
	}
}

func (s) TestStreamingProxyDoesNotForwardMetadata(t *testing.T) {
	const mdkey = "somedata"

	// doFDC performs a FullDuplexCall with client and returns the error from the
	// first stream.Recv call, or nil if that error is io.EOF.  Calls t.Fatal if
	// the stream cannot be established.
	doFDC := func(ctx context.Context, client testgrpc.TestServiceClient) error {
		stream, err := client.FullDuplexCall(ctx)
		if err != nil {
			t.Fatalf("Unwanted error: %v", err)
		}
		if _, err := stream.Recv(); err != io.EOF {
			return err
		}
		return nil
	}

	// endpoint ensures mdkey is NOT in metadata and returns an error if it is.
	endpoint := &stubserver.StubServer{
		FullDuplexCallF: func(stream testgrpc.TestService_FullDuplexCallServer) error {
			ctx := stream.Context()
			if md, ok := metadata.FromIncomingContext(ctx); !ok || md[mdkey] != nil {
				return status.Errorf(codes.Internal, "endpoint: md=%v; want !contains(%q)", md, mdkey)
			}
			return nil
		},
	}
	if err := endpoint.Start(nil); err != nil {
		t.Fatalf("Error starting endpoint server: %v", err)
	}
	defer endpoint.Stop()

	// proxy ensures mdkey IS in metadata, then forwards the RPC to endpoint
	// without explicitly copying the metadata.
	proxy := &stubserver.StubServer{
		FullDuplexCallF: func(stream testgrpc.TestService_FullDuplexCallServer) error {
			ctx := stream.Context()
			if md, ok := metadata.FromIncomingContext(ctx); !ok || md[mdkey] == nil {
				return status.Errorf(codes.Internal, "endpoint: md=%v; want !contains(%q)", md, mdkey)
			}
			return doFDC(ctx, endpoint.Client)
		},
	}
	if err := proxy.Start(nil); err != nil {
		t.Fatalf("Error starting proxy server: %v", err)
	}
	defer proxy.Stop()

	ctx, cancel := context.WithTimeout(context.Background(), defaultTestTimeout)
	defer cancel()
	md := metadata.Pairs(mdkey, "val")
	ctx = metadata.NewOutgoingContext(ctx, md)

	// Sanity check that endpoint properly errors when it sees mdkey in ctx.
	err := doFDC(ctx, endpoint.Client)
	if s, ok := status.FromError(err); !ok || s.Code() != codes.Internal {
		t.Fatalf("stream.Recv() = _, %v; want _, <status with Code()=Internal>", err)
	}

	if err := doFDC(ctx, proxy.Client); err != nil {
		t.Fatalf("doFDC(_, proxy.Client) = %v; want nil", err)
	}
}

func (s) TestStatsTagsAndTrace(t *testing.T) {
	const mdTraceKey = "grpc-trace-bin"
	const mdTagsKey = "grpc-tags-bin"

	setTrace := func(ctx context.Context, b []byte) context.Context {
		return metadata.AppendToOutgoingContext(ctx, mdTraceKey, string(b))
	}
	setTags := func(ctx context.Context, b []byte) context.Context {
		return metadata.AppendToOutgoingContext(ctx, mdTagsKey, string(b))
	}

	// Data added to context by client (typically in a stats handler).
	tags := []byte{1, 5, 2, 4, 3}
	trace := []byte{5, 2, 1, 3, 4}

	// endpoint ensures Tags() and Trace() in context match those that were added
	// by the client and returns an error if not.
	endpoint := &stubserver.StubServer{
		EmptyCallF: func(ctx context.Context, _ *testpb.Empty) (*testpb.Empty, error) {
			md, _ := metadata.FromIncomingContext(ctx)
			if md[mdTagsKey] == nil || !cmp.Equal(md[mdTagsKey][len(md[mdTagsKey])-1], string(tags)) {
				return nil, status.Errorf(codes.Internal, "md['grpc-tags-bin']=%v; want %v", md[mdTagsKey], tags)
			}
			if md[mdTraceKey] == nil || !cmp.Equal(md[mdTraceKey][len(md[mdTraceKey])-1], string(trace)) {
				return nil, status.Errorf(codes.Internal, "md['grpc-trace-bin']=%v; want %v", md[mdTraceKey], trace)
			}
			return &testpb.Empty{}, nil
		},
	}
	if err := endpoint.Start(nil); err != nil {
		t.Fatalf("Error starting endpoint server: %v", err)
	}
	defer endpoint.Stop()

	ctx, cancel := context.WithTimeout(context.Background(), defaultTestTimeout)
	defer cancel()

	testCases := []struct {
		ctx  context.Context
		want codes.Code
	}{
		{ctx: ctx, want: codes.Internal},
		{ctx: setTags(ctx, tags), want: codes.Internal},
		{ctx: setTrace(ctx, trace), want: codes.Internal},
		{ctx: setTags(setTrace(ctx, tags), tags), want: codes.Internal},
		{ctx: setTags(setTrace(ctx, trace), tags), want: codes.OK},
	}

	for _, tc := range testCases {
		_, err := endpoint.Client.EmptyCall(tc.ctx, &testpb.Empty{})
		if tc.want == codes.OK && err != nil {
			t.Fatalf("endpoint.Client.EmptyCall(%v, _) = _, %v; want _, nil", tc.ctx, err)
		}
		if s, ok := status.FromError(err); !ok || s.Code() != tc.want {
			t.Fatalf("endpoint.Client.EmptyCall(%v, _) = _, %v; want _, <status with Code()=%v>", tc.ctx, err, tc.want)
		}
	}
}

func (s) TestTapTimeout(t *testing.T) {
	sopts := []grpc.ServerOption{
		grpc.InTapHandle(func(ctx context.Context, _ *tap.Info) (context.Context, error) {
			c, cancel := context.WithCancel(ctx)
			// Call cancel instead of setting a deadline so we can detect which error
			// occurred -- this cancellation (desired) or the client's deadline
			// expired (indicating this cancellation did not affect the RPC).
			time.AfterFunc(10*time.Millisecond, cancel)
			return c, nil
		}),
	}

	ss := &stubserver.StubServer{
		EmptyCallF: func(ctx context.Context, _ *testpb.Empty) (*testpb.Empty, error) {
			<-ctx.Done()
			return nil, status.Error(codes.Canceled, ctx.Err().Error())
		},
	}
	if err := ss.Start(sopts); err != nil {
		t.Fatalf("Error starting endpoint server: %v", err)
	}
	defer ss.Stop()

	// This was known to be flaky; test several times.
	for i := 0; i < 10; i++ {
		// Set our own deadline in case the server hangs.
		ctx, cancel := context.WithTimeout(context.Background(), defaultTestTimeout)
		res, err := ss.Client.EmptyCall(ctx, &testpb.Empty{})
		cancel()
		if s, ok := status.FromError(err); !ok || s.Code() != codes.Canceled {
			t.Fatalf("ss.Client.EmptyCall(ctx, _) = %v, %v; want nil, <status with Code()=Canceled>", res, err)
		}
	}

}

func (s) TestClientWriteFailsAfterServerClosesStream(t *testing.T) {
	ss := &stubserver.StubServer{
		FullDuplexCallF: func(testgrpc.TestService_FullDuplexCallServer) error {
			return status.Errorf(codes.Internal, "")
		},
	}
	sopts := []grpc.ServerOption{}
	if err := ss.Start(sopts); err != nil {
		t.Fatalf("Error starting endpoint server: %v", err)
	}
	defer ss.Stop()
	ctx, cancel := context.WithTimeout(context.Background(), defaultTestTimeout)
	defer cancel()
	stream, err := ss.Client.FullDuplexCall(ctx)
	if err != nil {
		t.Fatalf("Error while creating stream: %v", err)
	}
	for {
		if err := stream.Send(&testpb.StreamingOutputCallRequest{}); err == nil {
			time.Sleep(5 * time.Millisecond)
		} else if err == io.EOF {
			break // Success.
		} else {
			t.Fatalf("stream.Send(_) = %v, want io.EOF", err)
		}
	}
}

type windowSizeConfig struct {
	serverStream int32
	serverConn   int32
	clientStream int32
	clientConn   int32
}

func (s) TestConfigurableWindowSizeWithLargeWindow(t *testing.T) {
	wc := windowSizeConfig{
		serverStream: 8 * 1024 * 1024,
		serverConn:   12 * 1024 * 1024,
		clientStream: 6 * 1024 * 1024,
		clientConn:   8 * 1024 * 1024,
	}
	for _, e := range listTestEnv() {
		testConfigurableWindowSize(t, e, wc)
	}
}

func (s) TestConfigurableWindowSizeWithSmallWindow(t *testing.T) {
	wc := windowSizeConfig{
		serverStream: 1,
		serverConn:   1,
		clientStream: 1,
		clientConn:   1,
	}
	for _, e := range listTestEnv() {
		testConfigurableWindowSize(t, e, wc)
	}
}

func testConfigurableWindowSize(t *testing.T, e env, wc windowSizeConfig) {
	te := newTest(t, e)
	te.serverInitialWindowSize = wc.serverStream
	te.serverInitialConnWindowSize = wc.serverConn
	te.clientInitialWindowSize = wc.clientStream
	te.clientInitialConnWindowSize = wc.clientConn

	te.startServer(&testServer{security: e.security})
	defer te.tearDown()

	cc := te.clientConn()
	tc := testgrpc.NewTestServiceClient(cc)
	ctx, cancel := context.WithTimeout(context.Background(), defaultTestTimeout)
	defer cancel()
	stream, err := tc.FullDuplexCall(ctx)
	if err != nil {
		t.Fatalf("%v.FullDuplexCall(_) = _, %v, want <nil>", tc, err)
	}
	numOfIter := 11
	// Set message size to exhaust largest of window sizes.
	messageSize := max(max(wc.serverStream, wc.serverConn), max(wc.clientStream, wc.clientConn)) / int32(numOfIter-1)
	messageSize = max(messageSize, 64*1024)
	payload, err := newPayload(testpb.PayloadType_COMPRESSABLE, messageSize)
	if err != nil {
		t.Fatal(err)
	}
	respParams := []*testpb.ResponseParameters{
		{
			Size: messageSize,
		},
	}
	req := &testpb.StreamingOutputCallRequest{
		ResponseType:       testpb.PayloadType_COMPRESSABLE,
		ResponseParameters: respParams,
		Payload:            payload,
	}
	for i := 0; i < numOfIter; i++ {
		if err := stream.Send(req); err != nil {
			t.Fatalf("%v.Send(%v) = %v, want <nil>", stream, req, err)
		}
		if _, err := stream.Recv(); err != nil {
			t.Fatalf("%v.Recv() = _, %v, want _, <nil>", stream, err)
		}
	}
	if err := stream.CloseSend(); err != nil {
		t.Fatalf("%v.CloseSend() = %v, want <nil>", stream, err)
	}
}

func (s) TestWaitForReadyConnection(t *testing.T) {
	for _, e := range listTestEnv() {
		testWaitForReadyConnection(t, e)
	}

}

func testWaitForReadyConnection(t *testing.T, e env) {
	te := newTest(t, e)
	te.userAgent = testAppUA
	te.startServer(&testServer{security: e.security})
	defer te.tearDown()

	cc := te.clientConn() // Non-blocking dial.
	tc := testgrpc.NewTestServiceClient(cc)
	ctx, cancel := context.WithTimeout(context.Background(), defaultTestTimeout)
	defer cancel()
	testutils.AwaitState(ctx, t, cc, connectivity.Ready)
	// Make a fail-fast RPC.
	if _, err := tc.EmptyCall(ctx, &testpb.Empty{}); err != nil {
		t.Fatalf("TestService/EmptyCall(_,_) = _, %v, want _, nil", err)
	}
}

func (s) TestSvrWriteStatusEarlyWrite(t *testing.T) {
	for _, e := range listTestEnv() {
		testSvrWriteStatusEarlyWrite(t, e)
	}
}

func testSvrWriteStatusEarlyWrite(t *testing.T, e env) {
	te := newTest(t, e)
	const smallSize = 1024
	const largeSize = 2048
	const extraLargeSize = 4096
	te.maxServerReceiveMsgSize = newInt(largeSize)
	te.maxServerSendMsgSize = newInt(largeSize)
	smallPayload, err := newPayload(testpb.PayloadType_COMPRESSABLE, smallSize)
	if err != nil {
		t.Fatal(err)
	}
	extraLargePayload, err := newPayload(testpb.PayloadType_COMPRESSABLE, extraLargeSize)
	if err != nil {
		t.Fatal(err)
	}
	te.startServer(&testServer{security: e.security})
	defer te.tearDown()
	tc := testgrpc.NewTestServiceClient(te.clientConn())
	respParam := []*testpb.ResponseParameters{
		{
			Size: int32(smallSize),
		},
	}
	sreq := &testpb.StreamingOutputCallRequest{
		ResponseType:       testpb.PayloadType_COMPRESSABLE,
		ResponseParameters: respParam,
		Payload:            extraLargePayload,
	}
	// Test recv case: server receives a message larger than maxServerReceiveMsgSize.
	stream, err := tc.FullDuplexCall(te.ctx)
	if err != nil {
		t.Fatalf("%v.FullDuplexCall(_) = _, %v, want <nil>", tc, err)
	}
	if err = stream.Send(sreq); err != nil {
		t.Fatalf("%v.Send() = _, %v, want <nil>", stream, err)
	}
	if _, err = stream.Recv(); err == nil || status.Code(err) != codes.ResourceExhausted {
		t.Fatalf("%v.Recv() = _, %v, want _, error code: %s", stream, err, codes.ResourceExhausted)
	}
	// Test send case: server sends a message larger than maxServerSendMsgSize.
	sreq.Payload = smallPayload
	respParam[0].Size = int32(extraLargeSize)

	stream, err = tc.FullDuplexCall(te.ctx)
	if err != nil {
		t.Fatalf("%v.FullDuplexCall(_) = _, %v, want <nil>", tc, err)
	}
	if err = stream.Send(sreq); err != nil {
		t.Fatalf("%v.Send(%v) = %v, want <nil>", stream, sreq, err)
	}
	if _, err = stream.Recv(); err == nil || status.Code(err) != codes.ResourceExhausted {
		t.Fatalf("%v.Recv() = _, %v, want _, error code: %s", stream, err, codes.ResourceExhausted)
	}
}

// TestMalformedStreamMethod starts a test server and sends an RPC with a
// malformed method name. The server should respond with an UNIMPLEMENTED status
// code in this case.
func (s) TestMalformedStreamMethod(t *testing.T) {
	const testMethod = "a-method-name-without-any-slashes"
	te := newTest(t, tcpClearRREnv)
	te.startServer(nil)
	defer te.tearDown()

	ctx, cancel := context.WithTimeout(context.Background(), defaultTestTimeout)
	defer cancel()
	err := te.clientConn().Invoke(ctx, testMethod, nil, nil)
	if gotCode := status.Code(err); gotCode != codes.Unimplemented {
		t.Fatalf("Invoke with method %q, got code %s, want %s", testMethod, gotCode, codes.Unimplemented)
	}
}

func (s) TestMethodFromServerStream(t *testing.T) {
	const testMethod = "/package.service/method"
	e := tcpClearRREnv
	te := newTest(t, e)
	var method string
	var ok bool
	te.unknownHandler = func(_ any, stream grpc.ServerStream) error {
		method, ok = grpc.MethodFromServerStream(stream)
		return nil
	}

	te.startServer(nil)
	defer te.tearDown()
	ctx, cancel := context.WithTimeout(context.Background(), defaultTestTimeout)
	defer cancel()
	_ = te.clientConn().Invoke(ctx, testMethod, nil, nil)
	if !ok || method != testMethod {
		t.Fatalf("Invoke with method %q, got %q, %v, want %q, true", testMethod, method, ok, testMethod)
	}
}

func (s) TestInterceptorCanAccessCallOptions(t *testing.T) {
	e := tcpClearRREnv
	te := newTest(t, e)
	te.startServer(&testServer{security: e.security})
	defer te.tearDown()

	type observedOptions struct {
		headers     []*metadata.MD
		trailers    []*metadata.MD
		peer        []*peer.Peer
		creds       []credentials.PerRPCCredentials
		failFast    []bool
		maxRecvSize []int
		maxSendSize []int
		compressor  []string
		subtype     []string
	}
	var observedOpts observedOptions
	populateOpts := func(opts []grpc.CallOption) {
		for _, o := range opts {
			switch o := o.(type) {
			case grpc.HeaderCallOption:
				observedOpts.headers = append(observedOpts.headers, o.HeaderAddr)
			case grpc.TrailerCallOption:
				observedOpts.trailers = append(observedOpts.trailers, o.TrailerAddr)
			case grpc.PeerCallOption:
				observedOpts.peer = append(observedOpts.peer, o.PeerAddr)
			case grpc.PerRPCCredsCallOption:
				observedOpts.creds = append(observedOpts.creds, o.Creds)
			case grpc.FailFastCallOption:
				observedOpts.failFast = append(observedOpts.failFast, o.FailFast)
			case grpc.MaxRecvMsgSizeCallOption:
				observedOpts.maxRecvSize = append(observedOpts.maxRecvSize, o.MaxRecvMsgSize)
			case grpc.MaxSendMsgSizeCallOption:
				observedOpts.maxSendSize = append(observedOpts.maxSendSize, o.MaxSendMsgSize)
			case grpc.CompressorCallOption:
				observedOpts.compressor = append(observedOpts.compressor, o.CompressorType)
			case grpc.ContentSubtypeCallOption:
				observedOpts.subtype = append(observedOpts.subtype, o.ContentSubtype)
			}
		}
	}

	te.unaryClientInt = func(_ context.Context, _ string, _, _ any, _ *grpc.ClientConn, _ grpc.UnaryInvoker, opts ...grpc.CallOption) error {
		populateOpts(opts)
		return nil
	}
	te.streamClientInt = func(_ context.Context, _ *grpc.StreamDesc, _ *grpc.ClientConn, _ string, _ grpc.Streamer, opts ...grpc.CallOption) (grpc.ClientStream, error) {
		populateOpts(opts)
		return nil, nil
	}

	defaults := []grpc.CallOption{
		grpc.WaitForReady(true),
		grpc.MaxCallRecvMsgSize(1010),
	}
	tc := testgrpc.NewTestServiceClient(te.clientConn(grpc.WithDefaultCallOptions(defaults...)))

	var headers metadata.MD
	var trailers metadata.MD
	var pr peer.Peer
	ctx, cancel := context.WithTimeout(context.Background(), defaultTestTimeout)
	defer cancel()
	tc.UnaryCall(ctx, &testpb.SimpleRequest{},
		grpc.MaxCallRecvMsgSize(100),
		grpc.MaxCallSendMsgSize(200),
		grpc.PerRPCCredentials(testPerRPCCredentials{}),
		grpc.Header(&headers),
		grpc.Trailer(&trailers),
		grpc.Peer(&pr))
	expected := observedOptions{
		failFast:    []bool{false},
		maxRecvSize: []int{1010, 100},
		maxSendSize: []int{200},
		creds:       []credentials.PerRPCCredentials{testPerRPCCredentials{}},
		headers:     []*metadata.MD{&headers},
		trailers:    []*metadata.MD{&trailers},
		peer:        []*peer.Peer{&pr},
	}

	if !reflect.DeepEqual(expected, observedOpts) {
		t.Errorf("unary call did not observe expected options: expected %#v, got %#v", expected, observedOpts)
	}

	observedOpts = observedOptions{} // reset

	tc.StreamingInputCall(ctx,
		grpc.WaitForReady(false),
		grpc.MaxCallSendMsgSize(2020),
		grpc.UseCompressor("comp-type"),
		grpc.CallContentSubtype("json"))
	expected = observedOptions{
		failFast:    []bool{false, true},
		maxRecvSize: []int{1010},
		maxSendSize: []int{2020},
		compressor:  []string{"comp-type"},
		subtype:     []string{"json"},
	}

	if !reflect.DeepEqual(expected, observedOpts) {
		t.Errorf("streaming call did not observe expected options: expected %#v, got %#v", expected, observedOpts)
	}
}

func (s) TestServeExitsWhenListenerClosed(t *testing.T) {
	ss := &stubserver.StubServer{
		EmptyCallF: func(context.Context, *testpb.Empty) (*testpb.Empty, error) {
			return &testpb.Empty{}, nil
		},
	}

	s := grpc.NewServer()
	defer s.Stop()
	testgrpc.RegisterTestServiceServer(s, ss)

	lis, err := net.Listen("tcp", "localhost:0")
	if err != nil {
		t.Fatalf("Failed to create listener: %v", err)
	}

	done := make(chan struct{})
	go func() {
		s.Serve(lis)
		close(done)
	}()

	cc, err := grpc.NewClient(lis.Addr().String(), grpc.WithTransportCredentials(insecure.NewCredentials()))
	if err != nil {
		t.Fatalf("Failed to create a client for server: %v", err)
	}
	defer cc.Close()
	c := testgrpc.NewTestServiceClient(cc)
	ctx, cancel := context.WithTimeout(context.Background(), defaultTestTimeout)
	defer cancel()
	if _, err := c.EmptyCall(ctx, &testpb.Empty{}); err != nil {
		t.Fatalf("Failed to send test RPC to server: %v", err)
	}

	if err := lis.Close(); err != nil {
		t.Fatalf("Failed to close listener: %v", err)
	}
	const timeout = 5 * time.Second
	timer := time.NewTimer(timeout)
	select {
	case <-done:
		return
	case <-timer.C:
		t.Fatalf("Serve did not return after %v", timeout)
	}
}

// Service handler returns status with invalid utf8 message.
func (s) TestStatusInvalidUTF8Message(t *testing.T) {
	var (
		origMsg = string([]byte{0xff, 0xfe, 0xfd})
		wantMsg = "���"
	)

	ss := &stubserver.StubServer{
		EmptyCallF: func(context.Context, *testpb.Empty) (*testpb.Empty, error) {
			return nil, status.Error(codes.Internal, origMsg)
		},
	}
	if err := ss.Start(nil); err != nil {
		t.Fatalf("Error starting endpoint server: %v", err)
	}
	defer ss.Stop()

	ctx, cancel := context.WithTimeout(context.Background(), defaultTestTimeout)
	defer cancel()

	if _, err := ss.Client.EmptyCall(ctx, &testpb.Empty{}); status.Convert(err).Message() != wantMsg {
		t.Fatalf("ss.Client.EmptyCall(_, _) = _, %v (msg %q); want _, err with msg %q", err, status.Convert(err).Message(), wantMsg)
	}
}

// Service handler returns status with details and invalid utf8 message. Proto
// will fail to marshal the status because of the invalid utf8 message. Details
// will be dropped when sending.
func (s) TestStatusInvalidUTF8Details(t *testing.T) {
	grpctest.TLogger.ExpectError("Failed to marshal rpc status")

	var (
		origMsg = string([]byte{0xff, 0xfe, 0xfd})
		wantMsg = "���"
	)

	ss := &stubserver.StubServer{
		EmptyCallF: func(context.Context, *testpb.Empty) (*testpb.Empty, error) {
			st := status.New(codes.Internal, origMsg)
			st, err := st.WithDetails(&testpb.Empty{})
			if err != nil {
				return nil, err
			}
			return nil, st.Err()
		},
	}
	if err := ss.Start(nil); err != nil {
		t.Fatalf("Error starting endpoint server: %v", err)
	}
	defer ss.Stop()

	ctx, cancel := context.WithTimeout(context.Background(), defaultTestTimeout)
	defer cancel()

	_, err := ss.Client.EmptyCall(ctx, &testpb.Empty{})
	st := status.Convert(err)
	if st.Message() != wantMsg {
		t.Fatalf("ss.Client.EmptyCall(_, _) = _, %v (msg %q); want _, err with msg %q", err, st.Message(), wantMsg)
	}
	if len(st.Details()) != 0 {
		// Details should be dropped on the server side.
		t.Fatalf("RPC status contain details: %v, want no details", st.Details())
	}
}

func (s) TestRPCTimeout(t *testing.T) {
	for _, e := range listTestEnv() {
		testRPCTimeout(t, e)
	}
}

func testRPCTimeout(t *testing.T, e env) {
	te := newTest(t, e)
	te.startServer(&testServer{security: e.security, unaryCallSleepTime: 500 * time.Millisecond})
	defer te.tearDown()

	cc := te.clientConn()
	tc := testgrpc.NewTestServiceClient(cc)

	const argSize = 2718
	const respSize = 314

	payload, err := newPayload(testpb.PayloadType_COMPRESSABLE, argSize)
	if err != nil {
		t.Fatal(err)
	}

	req := &testpb.SimpleRequest{
		ResponseType: testpb.PayloadType_COMPRESSABLE,
		ResponseSize: respSize,
		Payload:      payload,
	}
	for i := -1; i <= 10; i++ {
		ctx, cancel := context.WithTimeout(context.Background(), time.Duration(i)*time.Millisecond)
		if _, err := tc.UnaryCall(ctx, req); status.Code(err) != codes.DeadlineExceeded {
			t.Fatalf("TestService/UnaryCallv(_, _) = _, %v; want <nil>, error code: %s", err, codes.DeadlineExceeded)
		}
		cancel()
	}
}

// Tests that the client doesn't send a negative timeout to the server. If the
// server receives a negative timeout, it would return an internal status. The
// client checks the context error before starting a stream, however the context
// may expire after this check and before the timeout is calculated.
func (s) TestNegativeRPCTimeout(t *testing.T) {
	server := stubserver.StartTestService(t, nil)
	defer server.Stop()

	if err := server.StartClient(); err != nil {
		t.Fatalf("Failed to create client: %v", err)
	}

	// Try increasingly larger timeout values to trigger the condition when the
	// context has expired while creating the grpc-timeout header.
	for i := range 10 {
		ctx, cancel := context.WithTimeout(context.Background(), time.Duration(i*100)*time.Nanosecond)
		defer cancel()

		client := server.Client
		if _, err := client.EmptyCall(ctx, &testpb.Empty{}); status.Code(err) != codes.DeadlineExceeded {
			t.Fatalf("TestService/EmptyCall(_, _) = _, %v; want <nil>, error code: %s", err, codes.DeadlineExceeded)
		}
	}
}

func (s) TestDisabledIOBuffers(t *testing.T) {
	payload, err := newPayload(testpb.PayloadType_COMPRESSABLE, int32(60000))
	if err != nil {
		t.Fatalf("Failed to create payload: %v", err)
	}
	req := &testpb.StreamingOutputCallRequest{
		Payload: payload,
	}
	resp := &testpb.StreamingOutputCallResponse{
		Payload: payload,
	}

	ss := &stubserver.StubServer{
		FullDuplexCallF: func(stream testgrpc.TestService_FullDuplexCallServer) error {
			for {
				in, err := stream.Recv()
				if err == io.EOF {
					return nil
				}
				if err != nil {
					t.Errorf("stream.Recv() = _, %v, want _, <nil>", err)
					return err
				}
				if !reflect.DeepEqual(in.Payload.Body, payload.Body) {
					t.Errorf("Received message(len: %v) on server not what was expected(len: %v).", len(in.Payload.Body), len(payload.Body))
					return err
				}
				if err := stream.Send(resp); err != nil {
					t.Errorf("stream.Send(_)= %v, want <nil>", err)
					return err
				}

			}
		},
	}

	s := grpc.NewServer(grpc.WriteBufferSize(0), grpc.ReadBufferSize(0))
	testgrpc.RegisterTestServiceServer(s, ss)

	lis, err := net.Listen("tcp", "localhost:0")
	if err != nil {
		t.Fatalf("Failed to create listener: %v", err)
	}

	go func() {
		s.Serve(lis)
	}()
	defer s.Stop()
	cc, err := grpc.NewClient(lis.Addr().String(), grpc.WithTransportCredentials(insecure.NewCredentials()), grpc.WithWriteBufferSize(0), grpc.WithReadBufferSize(0))
	if err != nil {
		t.Fatalf("Failed to create a client for server")
	}
	defer cc.Close()
	c := testgrpc.NewTestServiceClient(cc)
	ctx, cancel := context.WithTimeout(context.Background(), defaultTestTimeout)
	defer cancel()
	stream, err := c.FullDuplexCall(ctx, grpc.WaitForReady(true))
	if err != nil {
		t.Fatalf("Failed to send test RPC to server")
	}
	for i := 0; i < 10; i++ {
		if err := stream.Send(req); err != nil {
			t.Fatalf("stream.Send(_) = %v, want <nil>", err)
		}
		in, err := stream.Recv()
		if err != nil {
			t.Fatalf("stream.Recv() = _, %v, want _, <nil>", err)
		}
		if !reflect.DeepEqual(in.Payload.Body, payload.Body) {
			t.Fatalf("Received message(len: %v) on client not what was expected(len: %v).", len(in.Payload.Body), len(payload.Body))
		}
	}
	stream.CloseSend()
	if _, err := stream.Recv(); err != io.EOF {
		t.Fatalf("stream.Recv() = _, %v, want _, io.EOF", err)
	}
}

func (s) TestServerMaxHeaderListSizeClientUserViolation(t *testing.T) {
	for _, e := range listTestEnv() {
		if e.httpHandler {
			continue
		}
		testServerMaxHeaderListSizeClientUserViolation(t, e)
	}
}

func testServerMaxHeaderListSizeClientUserViolation(t *testing.T, e env) {
	te := newTest(t, e)
	te.maxServerHeaderListSize = new(uint32)
	*te.maxServerHeaderListSize = 216
	te.startServer(&testServer{security: e.security})
	defer te.tearDown()

	cc := te.clientConn()
	tc := testgrpc.NewTestServiceClient(cc)
	ctx, cancel := context.WithTimeout(context.Background(), defaultTestTimeout)
	defer cancel()
	metadata.AppendToOutgoingContext(ctx, "oversize", string(make([]byte, 216)))
	var err error
	if err = verifyResultWithDelay(func() (bool, error) {
		if _, err = tc.EmptyCall(ctx, &testpb.Empty{}); err != nil && status.Code(err) == codes.Internal {
			return true, nil
		}
		return false, fmt.Errorf("tc.EmptyCall() = _, err: %v, want _, error code: %v", err, codes.Internal)
	}); err != nil {
		t.Fatal(err)
	}
}

func (s) TestClientMaxHeaderListSizeServerUserViolation(t *testing.T) {
	for _, e := range listTestEnv() {
		if e.httpHandler {
			continue
		}
		testClientMaxHeaderListSizeServerUserViolation(t, e)
	}
}

func testClientMaxHeaderListSizeServerUserViolation(t *testing.T, e env) {
	te := newTest(t, e)
	te.maxClientHeaderListSize = new(uint32)
	*te.maxClientHeaderListSize = 1 // any header server sends will violate
	te.startServer(&testServer{security: e.security})
	defer te.tearDown()

	cc := te.clientConn()
	tc := testgrpc.NewTestServiceClient(cc)
	ctx, cancel := context.WithTimeout(context.Background(), defaultTestTimeout)
	defer cancel()
	var err error
	if err = verifyResultWithDelay(func() (bool, error) {
		if _, err = tc.EmptyCall(ctx, &testpb.Empty{}); err != nil && status.Code(err) == codes.Internal {
			return true, nil
		}
		return false, fmt.Errorf("tc.EmptyCall() = _, err: %v, want _, error code: %v", err, codes.Internal)
	}); err != nil {
		t.Fatal(err)
	}
}

func (s) TestServerMaxHeaderListSizeClientIntentionalViolation(t *testing.T) {
	for _, e := range listTestEnv() {
		if e.httpHandler || e.security == "tls" {
			continue
		}
		testServerMaxHeaderListSizeClientIntentionalViolation(t, e)
	}
}

func testServerMaxHeaderListSizeClientIntentionalViolation(t *testing.T, e env) {
	te := newTest(t, e)
	te.maxServerHeaderListSize = new(uint32)
	*te.maxServerHeaderListSize = 512
	te.startServer(&testServer{security: e.security})
	defer te.tearDown()

	cc, dw := te.clientConnWithConnControl()
	tc := &testServiceClientWrapper{TestServiceClient: testgrpc.NewTestServiceClient(cc)}
	ctx, cancel := context.WithTimeout(context.Background(), defaultTestTimeout)
	defer cancel()
	stream, err := tc.FullDuplexCall(ctx)
	if err != nil {
		t.Fatalf("%v.FullDuplexCall(_) = _, %v, want _, <nil>", tc, err)
	}
	rcw := dw.getRawConnWrapper()
	val := make([]string, 512)
	for i := range val {
		val[i] = "a"
	}
	// allow for client to send the initial header
	time.Sleep(100 * time.Millisecond)
	rcw.writeHeaders(http2.HeadersFrameParam{
		StreamID:      tc.getCurrentStreamID(),
		BlockFragment: rcw.encodeHeader("oversize", strings.Join(val, "")),
		EndStream:     false,
		EndHeaders:    true,
	})
	if _, err := stream.Recv(); err == nil || status.Code(err) != codes.Internal {
		t.Fatalf("stream.Recv() = _, %v, want _, error code: %v", err, codes.Internal)
	}
}

func (s) TestClientMaxHeaderListSizeServerIntentionalViolation(t *testing.T) {
	for _, e := range listTestEnv() {
		if e.httpHandler || e.security == "tls" {
			continue
		}
		testClientMaxHeaderListSizeServerIntentionalViolation(t, e)
	}
}

func testClientMaxHeaderListSizeServerIntentionalViolation(t *testing.T, e env) {
	te := newTest(t, e)
	te.maxClientHeaderListSize = new(uint32)
	*te.maxClientHeaderListSize = 200
	lw := te.startServerWithConnControl(&testServer{security: e.security, setHeaderOnly: true})
	defer te.tearDown()
	cc, _ := te.clientConnWithConnControl()
	tc := &testServiceClientWrapper{TestServiceClient: testgrpc.NewTestServiceClient(cc)}
	ctx, cancel := context.WithTimeout(context.Background(), defaultTestTimeout)
	defer cancel()
	stream, err := tc.FullDuplexCall(ctx)
	if err != nil {
		t.Fatalf("%v.FullDuplexCall(_) = _, %v, want _, <nil>", tc, err)
	}
	var i int
	var rcw *rawConnWrapper
	for i = 0; i < 100; i++ {
		rcw = lw.getLastConn()
		if rcw != nil {
			break
		}
		time.Sleep(10 * time.Millisecond)
		continue
	}
	if i == 100 {
		t.Fatalf("failed to create server transport after 1s")
	}

	val := make([]string, 200)
	for i := range val {
		val[i] = "a"
	}
	// allow for client to send the initial header.
	time.Sleep(100 * time.Millisecond)
	rcw.writeHeaders(http2.HeadersFrameParam{
		StreamID:      tc.getCurrentStreamID(),
		BlockFragment: rcw.encodeRawHeader("oversize", strings.Join(val, "")),
		EndStream:     false,
		EndHeaders:    true,
	})
	if _, err := stream.Recv(); err == nil || status.Code(err) != codes.Internal {
		t.Fatalf("stream.Recv() = _, %v, want _, error code: %v", err, codes.Internal)
	}
}

func (s) TestNetPipeConn(t *testing.T) {
	// This test will block indefinitely if grpc writes both client and server
	// prefaces without either reading from the Conn.
	pl := testutils.NewPipeListener()
	s := grpc.NewServer()
	defer s.Stop()
	ts := &funcServer{unaryCall: func(context.Context, *testpb.SimpleRequest) (*testpb.SimpleResponse, error) {
		return &testpb.SimpleResponse{}, nil
	}}
	testgrpc.RegisterTestServiceServer(s, ts)
	go s.Serve(pl)
	ctx, cancel := context.WithTimeout(context.Background(), defaultTestTimeout)
	defer cancel()
	cc, err := grpc.NewClient("passthrough:///", grpc.WithTransportCredentials(insecure.NewCredentials()), grpc.WithDialer(pl.Dialer()))
	if err != nil {
		t.Fatalf("Error creating client: %v", err)
	}
	defer cc.Close()
	client := testgrpc.NewTestServiceClient(cc)
	if _, err := client.UnaryCall(ctx, &testpb.SimpleRequest{}); err != nil {
		t.Fatalf("UnaryCall(_) = _, %v; want _, nil", err)
	}
}

func (s) TestLargeTimeout(t *testing.T) {
	for _, e := range listTestEnv() {
		testLargeTimeout(t, e)
	}
}

func testLargeTimeout(t *testing.T, e env) {
	te := newTest(t, e)
	te.declareLogNoise("Server.processUnaryRPC failed to write status")

	ts := &funcServer{}
	te.startServer(ts)
	defer te.tearDown()
	tc := testgrpc.NewTestServiceClient(te.clientConn())

	timeouts := []time.Duration{
		time.Duration(math.MaxInt64), // will be (correctly) converted to
		// 2562048 hours, which overflows upon converting back to an int64
		2562047 * time.Hour, // the largest timeout that does not overflow
	}

	for i, maxTimeout := range timeouts {
		ts.unaryCall = func(ctx context.Context, _ *testpb.SimpleRequest) (*testpb.SimpleResponse, error) {
			deadline, ok := ctx.Deadline()
			timeout := time.Until(deadline)
			minTimeout := maxTimeout - 5*time.Second
			if !ok || timeout < minTimeout || timeout > maxTimeout {
				t.Errorf("ctx.Deadline() = (now+%v), %v; want [%v, %v], true", timeout, ok, minTimeout, maxTimeout)
				return nil, status.Error(codes.OutOfRange, "deadline error")
			}
			return &testpb.SimpleResponse{}, nil
		}

		ctx, cancel := context.WithTimeout(context.Background(), maxTimeout)
		defer cancel()

		if _, err := tc.UnaryCall(ctx, &testpb.SimpleRequest{}); err != nil {
			t.Errorf("case %v: UnaryCall(_) = _, %v; want _, nil", i, err)
		}
	}
}

func listenWithNotifyingListener(network, address string, event *grpcsync.Event) (net.Listener, error) {
	lis, err := net.Listen(network, address)
	if err != nil {
		return nil, err
	}
	return notifyingListener{connEstablished: event, Listener: lis}, nil
}

type notifyingListener struct {
	connEstablished *grpcsync.Event
	net.Listener
}

func (lis notifyingListener) Accept() (net.Conn, error) {
	defer lis.connEstablished.Fire()
	return lis.Listener.Accept()
}

func (s) TestRPCWaitsForResolver(t *testing.T) {
	te := testServiceConfigSetup(t, tcpClearRREnv)
	te.startServer(&testServer{security: tcpClearRREnv.security})
	defer te.tearDown()
	r := manual.NewBuilderWithScheme("whatever")

	te.resolverScheme = r.Scheme()
	cc := te.clientConn(grpc.WithResolvers(r))
	tc := testgrpc.NewTestServiceClient(cc)

	ctx, cancel := context.WithTimeout(context.Background(), defaultTestShortTimeout)
	defer cancel()
	// With no resolved addresses yet, this will timeout.
	if _, err := tc.EmptyCall(ctx, &testpb.Empty{}); status.Code(err) != codes.DeadlineExceeded {
		t.Fatalf("TestService/EmptyCall(_, _) = _, %v, want _, %s", err, codes.DeadlineExceeded)
	}

	ctx, cancel = context.WithTimeout(context.Background(), defaultTestTimeout)
	defer cancel()
	go func() {
		time.Sleep(time.Second)
		r.UpdateState(resolver.State{
			Addresses: []resolver.Address{{Addr: te.srvAddr}},
			ServiceConfig: parseServiceConfig(t, r, `{
		    "methodConfig": [
		        {
		            "name": [
		                {
		                    "service": "grpc.testing.TestService",
		                    "method": "UnaryCall"
		                }
		            ],
                    "maxRequestMessageBytes": 0
		        }
		    ]
		}`)})
	}()
	// We wait a second before providing a service config and resolving
	// addresses.  So this will wait for that and then honor the
	// maxRequestMessageBytes it contains.
	payload, err := newPayload(testpb.PayloadType_COMPRESSABLE, 1)
	if err != nil {
		t.Fatal(err)
	}
	if _, err := tc.UnaryCall(ctx, &testpb.SimpleRequest{Payload: payload}); status.Code(err) != codes.ResourceExhausted {
		t.Fatalf("TestService/UnaryCall(_, _) = _, %v, want _, nil", err)
	}
	if got := ctx.Err(); got != nil {
		t.Fatalf("ctx.Err() = %v; want nil (deadline should be set short by service config)", got)
	}
	if _, err := tc.UnaryCall(ctx, &testpb.SimpleRequest{}); err != nil {
		t.Fatalf("TestService/UnaryCall(_, _) = _, %v, want _, nil", err)
	}
}

type httpServerResponse struct {
	headers  [][]string
	payload  []byte
	trailers [][]string
}

type httpServer struct {
	// If waitForEndStream is set, wait for the client to send a frame with end
	// stream in it before sending a response/refused stream.
	waitForEndStream bool
	refuseStream     func(uint32) bool
	responses        []httpServerResponse
}

func (s *httpServer) writeHeader(framer *http2.Framer, sid uint32, headerFields []string, endStream bool) error {
	if len(headerFields)%2 == 1 {
		panic("odd number of kv args")
	}

	var buf bytes.Buffer
	henc := hpack.NewEncoder(&buf)
	for len(headerFields) > 0 {
		k, v := headerFields[0], headerFields[1]
		headerFields = headerFields[2:]
		henc.WriteField(hpack.HeaderField{Name: k, Value: v})
	}

	return framer.WriteHeaders(http2.HeadersFrameParam{
		StreamID:      sid,
		BlockFragment: buf.Bytes(),
		EndStream:     endStream,
		EndHeaders:    true,
	})
}

func (s *httpServer) writePayload(framer *http2.Framer, sid uint32, payload []byte) error {
	return framer.WriteData(sid, false, payload)
}

func (s *httpServer) start(t *testing.T, lis net.Listener) {
	// Launch an HTTP server to send back header.
	go func() {
		conn, err := lis.Accept()
		if err != nil {
			t.Errorf("Error accepting connection: %v", err)
			return
		}
		defer conn.Close()
		// Read preface sent by client.
		if _, err = io.ReadFull(conn, make([]byte, len(http2.ClientPreface))); err != nil {
			t.Errorf("Error at server-side while reading preface from client. Err: %v", err)
			return
		}
		reader := bufio.NewReader(conn)
		writer := bufio.NewWriter(conn)
		framer := http2.NewFramer(writer, reader)
		if err = framer.WriteSettingsAck(); err != nil {
			t.Errorf("Error at server-side while sending Settings ack. Err: %v", err)
			return
		}
		writer.Flush() // necessary since client is expecting preface before declaring connection fully setup.
		var sid uint32
		// Loop until framer returns possible conn closed errors.
		for requestNum := 0; ; requestNum = (requestNum + 1) % len(s.responses) {
			// Read frames until a header is received.
			for {
				frame, err := framer.ReadFrame()
				if err != nil {
					if !isConnClosedErr(err) {
						t.Errorf("Error at server-side while reading frame. got: %q, want: rpc error containing substring %q OR %q", err, possibleConnResetMsg, possibleEOFMsg)
					}
					return
				}
				sid = 0
				switch fr := frame.(type) {
				case *http2.HeadersFrame:
					// Respond after this if we are not waiting for an end
					// stream or if this frame ends it.
					if !s.waitForEndStream || fr.StreamEnded() {
						sid = fr.Header().StreamID
					}

				case *http2.DataFrame:
					// Respond after this if we were waiting for an end stream
					// and this frame ends it.  (If we were not waiting for an
					// end stream, this stream was already responded to when
					// the headers were received.)
					if s.waitForEndStream && fr.StreamEnded() {
						sid = fr.Header().StreamID
					}
				}
				if sid != 0 {
					if s.refuseStream == nil || !s.refuseStream(sid) {
						break
					}
					framer.WriteRSTStream(sid, http2.ErrCodeRefusedStream)
					writer.Flush()
				}
			}

			response := s.responses[requestNum]
			for _, header := range response.headers {
				if err = s.writeHeader(framer, sid, header, false); err != nil {
					t.Errorf("Error at server-side while writing headers. Err: %v", err)
					return
				}
				writer.Flush()
			}
			if response.payload != nil {
				if err = s.writePayload(framer, sid, response.payload); err != nil {
					t.Errorf("Error at server-side while writing payload. Err: %v", err)
					return
				}
				writer.Flush()
			}
			for i, trailer := range response.trailers {
				if err = s.writeHeader(framer, sid, trailer, i == len(response.trailers)-1); err != nil {
					t.Errorf("Error at server-side while writing trailers. Err: %v", err)
					return
				}
				writer.Flush()
			}
		}
	}()
}

func (s) TestClientCancellationPropagatesUnary(t *testing.T) {
	wg := &sync.WaitGroup{}
	called, done := make(chan struct{}), make(chan struct{})
	ss := &stubserver.StubServer{
		EmptyCallF: func(ctx context.Context, _ *testpb.Empty) (*testpb.Empty, error) {
			close(called)
			<-ctx.Done()
			err := ctx.Err()
			if err != context.Canceled {
				t.Errorf("ctx.Err() = %v; want context.Canceled", err)
			}
			close(done)
			return nil, err
		},
	}
	if err := ss.Start(nil); err != nil {
		t.Fatalf("Error starting endpoint server: %v", err)
	}
	defer ss.Stop()

	ctx, cancel := context.WithTimeout(context.Background(), defaultTestTimeout)

	wg.Add(1)
	go func() {
		if _, err := ss.Client.EmptyCall(ctx, &testpb.Empty{}); status.Code(err) != codes.Canceled {
			t.Errorf("ss.Client.EmptyCall() = _, %v; want _, Code()=codes.Canceled", err)
		}
		wg.Done()
	}()

	select {
	case <-called:
	case <-time.After(5 * time.Second):
		t.Fatalf("failed to perform EmptyCall after 10s")
	}
	cancel()
	select {
	case <-done:
	case <-time.After(5 * time.Second):
		t.Fatalf("server failed to close done chan due to cancellation propagation")
	}
	wg.Wait()
}

// When an RPC is canceled, it's possible that the last Recv() returns before
// all call options' after are executed.
func (s) TestCanceledRPCCallOptionRace(t *testing.T) {
	ss := &stubserver.StubServer{
		FullDuplexCallF: func(stream testgrpc.TestService_FullDuplexCallServer) error {
			err := stream.Send(&testpb.StreamingOutputCallResponse{})
			if err != nil {
				return err
			}
			<-stream.Context().Done()
			return nil
		},
	}
	if err := ss.Start(nil); err != nil {
		t.Fatalf("Error starting endpoint server: %v", err)
	}
	defer ss.Stop()

	const count = 1000
	ctx, cancel := context.WithTimeout(context.Background(), defaultTestTimeout)
	defer cancel()

	var wg sync.WaitGroup
	wg.Add(count)
	for i := 0; i < count; i++ {
		go func() {
			defer wg.Done()
			var p peer.Peer
			ctx, cancel := context.WithCancel(ctx)
			defer cancel()
			stream, err := ss.Client.FullDuplexCall(ctx, grpc.Peer(&p))
			if err != nil {
				t.Errorf("_.FullDuplexCall(_) = _, %v", err)
				return
			}
			if err := stream.Send(&testpb.StreamingOutputCallRequest{}); err != nil {
				t.Errorf("_ has error %v while sending", err)
				return
			}
			if _, err := stream.Recv(); err != nil {
				t.Errorf("%v.Recv() = %v", stream, err)
				return
			}
			cancel()
			if _, err := stream.Recv(); status.Code(err) != codes.Canceled {
				t.Errorf("%v compleled with error %v, want %s", stream, err, codes.Canceled)
				return
			}
			// If recv returns before call options are executed, peer.Addr is not set,
			// fail the test.
			if p.Addr == nil {
				t.Errorf("peer.Addr is nil, want non-nil")
				return
			}
		}()
	}
	wg.Wait()
}

func (s) TestClientSettingsFloodCloseConn(t *testing.T) {
	// Tests that the server properly closes its transport if the client floods
	// settings frames and then closes the connection.

	// Minimize buffer sizes to stimulate failure condition more quickly.
	s := grpc.NewServer(grpc.WriteBufferSize(20))
	l := bufconn.Listen(20)
	go s.Serve(l)

	// Dial our server and handshake.
	conn, err := l.Dial()
	if err != nil {
		t.Fatalf("Error dialing bufconn: %v", err)
	}

	n, err := conn.Write([]byte(http2.ClientPreface))
	if err != nil || n != len(http2.ClientPreface) {
		t.Fatalf("Error writing client preface: %v, %v", n, err)
	}

	fr := http2.NewFramer(conn, conn)
	f, err := fr.ReadFrame()
	if err != nil {
		t.Fatalf("Error reading initial settings frame: %v", err)
	}
	if _, ok := f.(*http2.SettingsFrame); ok {
		if err := fr.WriteSettingsAck(); err != nil {
			t.Fatalf("Error writing settings ack: %v", err)
		}
	} else {
		t.Fatalf("Error reading initial settings frame: type=%T", f)
	}

	// Confirm settings can be written, and that an ack is read.
	if err = fr.WriteSettings(); err != nil {
		t.Fatalf("Error writing settings frame: %v", err)
	}
	if f, err = fr.ReadFrame(); err != nil {
		t.Fatalf("Error reading frame: %v", err)
	}
	if sf, ok := f.(*http2.SettingsFrame); !ok || !sf.IsAck() {
		t.Fatalf("Unexpected frame: %v", f)
	}

	// Flood settings frames until a timeout occurs, indicating the server has
	// stopped reading from the connection, then close the conn.
	for {
		conn.SetWriteDeadline(time.Now().Add(50 * time.Millisecond))
		if err := fr.WriteSettings(); err != nil {
			if to, ok := err.(interface{ Timeout() bool }); !ok || !to.Timeout() {
				t.Fatalf("Received unexpected write error: %v", err)
			}
			break
		}
	}
	conn.Close()

	// If the server does not handle this situation correctly, it will never
	// close the transport.  This is because its loopyWriter.run() will have
	// exited, and thus not handle the goAway the draining process initiates.
	// Also, we would see a goroutine leak in this case, as the reader would be
	// blocked on the controlBuf's throttle() method indefinitely.

	timer := time.AfterFunc(5*time.Second, func() {
		t.Errorf("Timeout waiting for GracefulStop to return")
		s.Stop()
	})
	s.GracefulStop()
	timer.Stop()
}

func unaryInterceptorVerifyConn(ctx context.Context, _ any, _ *grpc.UnaryServerInfo, _ grpc.UnaryHandler) (any, error) {
	conn := transport.GetConnection(ctx)
	if conn == nil {
		return nil, status.Error(codes.NotFound, "connection was not in context")
	}
	return nil, status.Error(codes.OK, "")
}

// TestUnaryServerInterceptorGetsConnection tests whether the accepted conn on
// the server gets to any unary interceptors on the server side.
func (s) TestUnaryServerInterceptorGetsConnection(t *testing.T) {
	ss := &stubserver.StubServer{}
	if err := ss.Start([]grpc.ServerOption{grpc.UnaryInterceptor(unaryInterceptorVerifyConn)}); err != nil {
		t.Fatalf("Error starting endpoint server: %v", err)
	}
	defer ss.Stop()

	ctx, cancel := context.WithTimeout(context.Background(), defaultTestTimeout)
	defer cancel()

	if _, err := ss.Client.EmptyCall(ctx, &testpb.Empty{}); status.Code(err) != codes.OK {
		t.Fatalf("ss.Client.EmptyCall(_, _) = _, %v, want _, error code %s", err, codes.OK)
	}
}

func streamingInterceptorVerifyConn(_ any, ss grpc.ServerStream, _ *grpc.StreamServerInfo, _ grpc.StreamHandler) error {
	conn := transport.GetConnection(ss.Context())
	if conn == nil {
		return status.Error(codes.NotFound, "connection was not in context")
	}
	return status.Error(codes.OK, "")
}

// TestStreamingServerInterceptorGetsConnection tests whether the accepted conn on
// the server gets to any streaming interceptors on the server side.
func (s) TestStreamingServerInterceptorGetsConnection(t *testing.T) {
	ss := &stubserver.StubServer{}
	if err := ss.Start([]grpc.ServerOption{grpc.StreamInterceptor(streamingInterceptorVerifyConn)}); err != nil {
		t.Fatalf("Error starting endpoint server: %v", err)
	}
	defer ss.Stop()

	ctx, cancel := context.WithTimeout(context.Background(), defaultTestTimeout)
	defer cancel()

	s, err := ss.Client.StreamingOutputCall(ctx, &testpb.StreamingOutputCallRequest{})
	if err != nil {
		t.Fatalf("ss.Client.StreamingOutputCall(_) = _, %v, want _, <nil>", err)
	}
	if _, err := s.Recv(); err != io.EOF {
		t.Fatalf("ss.Client.StreamingInputCall(_) = _, %v, want _, %v", err, io.EOF)
	}
}

// unaryInterceptorVerifyAuthority verifies there is an unambiguous :authority
// once the request gets to an interceptor. An unambiguous :authority is defined
// as at most a single :authority header, and no host header according to A41.
func unaryInterceptorVerifyAuthority(ctx context.Context, _ any, _ *grpc.UnaryServerInfo, _ grpc.UnaryHandler) (any, error) {
	md, ok := metadata.FromIncomingContext(ctx)
	if !ok {
		return nil, status.Error(codes.NotFound, "metadata was not in context")
	}
	authority := md.Get(":authority")
	if len(authority) > 1 { // Should be an unambiguous authority by the time it gets to interceptor.
		return nil, status.Error(codes.NotFound, ":authority value had more than one value")
	}
	// Host header shouldn't be present by the time it gets to the interceptor
	// level (should either be renamed to :authority or explicitly deleted).
	host := md.Get("host")
	if len(host) != 0 {
		return nil, status.Error(codes.NotFound, "host header should not be present in metadata")
	}
	// Pass back the authority for verification on client - NotFound so
	// grpc-message will be available to read for verification.
	if len(authority) == 0 {
		// Represent no :authority header present with an empty string.
		return nil, status.Error(codes.NotFound, "")
	}
	return nil, status.Error(codes.NotFound, authority[0])
}

// TestAuthorityHeader tests that the eventual :authority that reaches the grpc
// layer is unambiguous due to logic added in A41.
func (s) TestAuthorityHeader(t *testing.T) {
	tests := []struct {
		name          string
		headers       []string
		wantAuthority string
	}{
		// "If :authority is missing, Host must be renamed to :authority." - A41
		{
			name: "Missing :authority",
			// Codepath triggered by incoming headers with no authority but with
			// a host.
			headers: []string{
				":method", "POST",
				":path", "/grpc.testing.TestService/UnaryCall",
				"content-type", "application/grpc",
				"te", "trailers",
				"host", "localhost",
			},
			wantAuthority: "localhost",
		},
		{
			name: "Missing :authority and host",
			// Codepath triggered by incoming headers with no :authority and no
			// host.
			headers: []string{
				":method", "POST",
				":path", "/grpc.testing.TestService/UnaryCall",
				"content-type", "application/grpc",
				"te", "trailers",
			},
			wantAuthority: "",
		},
		// "If :authority is present, Host must be discarded." - A41
		{
			name: ":authority and host present",
			// Codepath triggered by incoming headers with both an authority
			// header and a host header.
			headers: []string{
				":method", "POST",
				":path", "/grpc.testing.TestService/UnaryCall",
				":authority", "localhost",
				"content-type", "application/grpc",
				"host", "localhost2",
			},
			wantAuthority: "localhost",
		},
	}
	for _, test := range tests {
		t.Run(test.name, func(t *testing.T) {
			te := newTest(t, tcpClearRREnv)
			ts := &funcServer{unaryCall: func(context.Context, *testpb.SimpleRequest) (*testpb.SimpleResponse, error) {
				return &testpb.SimpleResponse{}, nil
			}}
			te.unaryServerInt = unaryInterceptorVerifyAuthority
			te.startServer(ts)
			defer te.tearDown()
			success := testutils.NewChannel()
			te.withServerTester(func(st *serverTester) {
				st.writeHeaders(http2.HeadersFrameParam{
					StreamID:      1,
					BlockFragment: st.encodeHeader(test.headers...),
					EndStream:     false,
					EndHeaders:    true,
				})
				st.writeData(1, true, []byte{0, 0, 0, 0, 0})

				for {
					frame := st.wantAnyFrame()
					f, ok := frame.(*http2.MetaHeadersFrame)
					if !ok {
						continue
					}
					for _, header := range f.Fields {
						if header.Name == "grpc-message" {
							success.Send(header.Value)
							return
						}
					}
				}
			})

			ctx, cancel := context.WithTimeout(context.Background(), defaultTestTimeout)
			defer cancel()
			gotAuthority, err := success.Receive(ctx)
			if err != nil {
				t.Fatalf("Error receiving from channel: %v", err)
			}
			if gotAuthority != test.wantAuthority {
				t.Fatalf("gotAuthority: %v, wantAuthority %v", gotAuthority, test.wantAuthority)
			}
		})
	}
}

// wrapCloseListener tracks Accepts/Closes and maintains a counter of the
// number of open connections.
type wrapCloseListener struct {
	net.Listener
	connsOpen int32
}

// wrapCloseListener is returned by wrapCloseListener.Accept and decrements its
// connsOpen when Close is called.
type wrapCloseConn struct {
	net.Conn
	lis       *wrapCloseListener
	closeOnce sync.Once
}

func (w *wrapCloseListener) Accept() (net.Conn, error) {
	conn, err := w.Listener.Accept()
	if err != nil {
		return nil, err
	}
	atomic.AddInt32(&w.connsOpen, 1)
	return &wrapCloseConn{Conn: conn, lis: w}, nil
}

func (w *wrapCloseConn) Close() error {
	defer w.closeOnce.Do(func() { atomic.AddInt32(&w.lis.connsOpen, -1) })
	return w.Conn.Close()
}

// TestServerClosesConn ensures conn.Close is always closed even if the client
// doesn't complete the HTTP/2 handshake.
func (s) TestServerClosesConn(t *testing.T) {
	lis := bufconn.Listen(20)
	wrapLis := &wrapCloseListener{Listener: lis}

	s := grpc.NewServer()
	go s.Serve(wrapLis)
	defer s.Stop()

	ctx, cancel := context.WithTimeout(context.Background(), defaultTestTimeout)
	defer cancel()

	for i := 0; i < 10; i++ {
		conn, err := lis.DialContext(ctx)
		if err != nil {
			t.Fatalf("Dial = _, %v; want _, nil", err)
		}
		conn.Close()
	}
	for ctx.Err() == nil {
		if atomic.LoadInt32(&wrapLis.connsOpen) == 0 {
			return
		}
		time.Sleep(50 * time.Millisecond)
	}
	t.Fatalf("timed out waiting for conns to be closed by server; still open: %v", atomic.LoadInt32(&wrapLis.connsOpen))
}

// TestNilStatsHandler ensures we do not panic as a result of a nil stats
// handler.
func (s) TestNilStatsHandler(t *testing.T) {
	grpctest.TLogger.ExpectErrorN("ignoring nil parameter", 2)
	ss := &stubserver.StubServer{
		UnaryCallF: func(context.Context, *testpb.SimpleRequest) (*testpb.SimpleResponse, error) {
			return &testpb.SimpleResponse{}, nil
		},
	}
	if err := ss.Start([]grpc.ServerOption{grpc.StatsHandler(nil)}, grpc.WithStatsHandler(nil)); err != nil {
		t.Fatalf("Error starting endpoint server: %v", err)
	}
	defer ss.Stop()

	ctx, cancel := context.WithTimeout(context.Background(), defaultTestTimeout)
	defer cancel()
	if _, err := ss.Client.UnaryCall(ctx, &testpb.SimpleRequest{}); err != nil {
		t.Fatalf("Unexpected error from UnaryCall: %v", err)
	}
}

// TestUnexpectedEOF tests a scenario where a client invokes two unary RPC
// calls. The first call receives a payload which exceeds max grpc receive
// message length, and the second gets a large response. This second RPC should
// not fail with unexpected.EOF.
func (s) TestUnexpectedEOF(t *testing.T) {
	ss := &stubserver.StubServer{
		UnaryCallF: func(_ context.Context, in *testpb.SimpleRequest) (*testpb.SimpleResponse, error) {
			return &testpb.SimpleResponse{
				Payload: &testpb.Payload{
					Body: bytes.Repeat([]byte("a"), int(in.ResponseSize)),
				},
			}, nil
		},
	}
	if err := ss.Start([]grpc.ServerOption{}); err != nil {
		t.Fatalf("Error starting endpoint server: %v", err)
	}
	defer ss.Stop()

	ctx, cancel := context.WithTimeout(context.Background(), defaultTestTimeout)
	defer cancel()
	for i := 0; i < 10; i++ {
		// exceeds grpc.DefaultMaxRecvMessageSize, this should error with
		// RESOURCE_EXHAUSTED error.
		_, err := ss.Client.UnaryCall(ctx, &testpb.SimpleRequest{ResponseSize: 4194304})
		if code := status.Code(err); code != codes.ResourceExhausted {
			t.Fatalf("UnaryCall RPC returned error: %v, want status code %v", err, codes.ResourceExhausted)
		}
		// Larger response that doesn't exceed DefaultMaxRecvMessageSize, this
		// should work normally.
		if _, err := ss.Client.UnaryCall(ctx, &testpb.SimpleRequest{ResponseSize: 275075}); err != nil {
			t.Fatalf("UnaryCall RPC failed: %v", err)
		}
	}
}

// TestRecvWhileReturningStatus performs a Recv in a service handler while the
// handler returns its status.  A race condition could result in the server
// sending the first headers frame without the HTTP :status header.  This can
// happen when the failed Recv (due to the handler returning) and the handler's
// status both attempt to write the status, which would be the first headers
// frame sent, simultaneously.
func (s) TestRecvWhileReturningStatus(t *testing.T) {
	ss := &stubserver.StubServer{
		FullDuplexCallF: func(stream testgrpc.TestService_FullDuplexCallServer) error {
			// The client never sends, so this Recv blocks until the server
			// returns and causes stream operations to return errors.
			go stream.Recv()
			return nil
		},
	}
	if err := ss.Start(nil); err != nil {
		t.Fatalf("Error starting endpoint server: %v", err)
	}
	defer ss.Stop()
	ctx, cancel := context.WithTimeout(context.Background(), defaultTestTimeout)
	defer cancel()
	for i := 0; i < 100; i++ {
		stream, err := ss.Client.FullDuplexCall(ctx)
		if err != nil {
			t.Fatalf("Error while creating stream: %v", err)
		}
		if _, err := stream.Recv(); err != io.EOF {
			t.Fatalf("stream.Recv() = %v, want io.EOF", err)
		}
	}
}

type mockBinaryLogger struct {
	mml *mockMethodLogger
}

func newMockBinaryLogger() *mockBinaryLogger {
	return &mockBinaryLogger{
		mml: &mockMethodLogger{},
	}
}

func (mbl *mockBinaryLogger) GetMethodLogger(string) binarylog.MethodLogger {
	return mbl.mml
}

type mockMethodLogger struct {
	events uint64
}

func (mml *mockMethodLogger) Log(context.Context, binarylog.LogEntryConfig) {
	atomic.AddUint64(&mml.events, 1)
}

// TestGlobalBinaryLoggingOptions tests the binary logging options for client
// and server side. The test configures a binary logger to be plumbed into every
// created ClientConn and server. It then makes a unary RPC call, and a
// streaming RPC call. A certain amount of logging calls should happen as a
// result of the stream operations on each of these calls.
func (s) TestGlobalBinaryLoggingOptions(t *testing.T) {
	csbl := newMockBinaryLogger()
	ssbl := newMockBinaryLogger()

	internal.AddGlobalDialOptions.(func(opt ...grpc.DialOption))(internal.WithBinaryLogger.(func(bl binarylog.Logger) grpc.DialOption)(csbl))
	internal.AddGlobalServerOptions.(func(opt ...grpc.ServerOption))(internal.BinaryLogger.(func(bl binarylog.Logger) grpc.ServerOption)(ssbl))
	defer func() {
		internal.ClearGlobalDialOptions()
		internal.ClearGlobalServerOptions()
	}()
	ss := &stubserver.StubServer{
		UnaryCallF: func(context.Context, *testpb.SimpleRequest) (*testpb.SimpleResponse, error) {
			return &testpb.SimpleResponse{}, nil
		},
		FullDuplexCallF: func(stream testgrpc.TestService_FullDuplexCallServer) error {
			_, err := stream.Recv()
			if err == io.EOF {
				return nil
			}
			return status.Errorf(codes.Unknown, "expected client to call CloseSend")
		},
	}

	// No client or server options specified, because should pick up configured
	// global options.
	if err := ss.Start(nil); err != nil {
		t.Fatalf("Error starting endpoint server: %v", err)
	}
	defer ss.Stop()

	ctx, cancel := context.WithTimeout(context.Background(), defaultTestTimeout)
	defer cancel()
	// Make a Unary RPC. This should cause Log calls on the MethodLogger.
	if _, err := ss.Client.UnaryCall(ctx, &testpb.SimpleRequest{}); err != nil {
		t.Fatalf("Unexpected error from UnaryCall: %v", err)
	}
	if csbl.mml.events != 5 {
		t.Fatalf("want 5 client side binary logging events, got %v", csbl.mml.events)
	}
	if ssbl.mml.events != 5 {
		t.Fatalf("want 5 server side binary logging events, got %v", ssbl.mml.events)
	}

	// Make a streaming RPC. This should cause Log calls on the MethodLogger.
	stream, err := ss.Client.FullDuplexCall(ctx)
	if err != nil {
		t.Fatalf("ss.Client.FullDuplexCall failed: %f", err)
	}

	stream.CloseSend()
	if _, err = stream.Recv(); err != io.EOF {
		t.Fatalf("unexpected error: %v, expected an EOF error", err)
	}

	if csbl.mml.events != 8 {
		t.Fatalf("want 8 client side binary logging events, got %v", csbl.mml.events)
	}
	if ssbl.mml.events != 8 {
		t.Fatalf("want 8 server side binary logging events, got %v", ssbl.mml.events)
	}
}

type statsHandlerRecordEvents struct {
	mu sync.Mutex
	s  []stats.RPCStats
}

func (*statsHandlerRecordEvents) TagRPC(ctx context.Context, _ *stats.RPCTagInfo) context.Context {
	return ctx
}
func (h *statsHandlerRecordEvents) HandleRPC(_ context.Context, s stats.RPCStats) {
	h.mu.Lock()
	defer h.mu.Unlock()
	h.s = append(h.s, s)
}
func (*statsHandlerRecordEvents) TagConn(ctx context.Context, _ *stats.ConnTagInfo) context.Context {
	return ctx
}
func (*statsHandlerRecordEvents) HandleConn(context.Context, stats.ConnStats) {}

type triggerRPCBlockPicker struct {
	pickDone func()
}

func (bp *triggerRPCBlockPicker) Pick(balancer.PickInfo) (balancer.PickResult, error) {
	bp.pickDone()
	return balancer.PickResult{}, balancer.ErrNoSubConnAvailable
}

const name = "triggerRPCBlockBalancer"

type triggerRPCBlockPickerBalancerBuilder struct{}

func (triggerRPCBlockPickerBalancerBuilder) Build(cc balancer.ClientConn, bOpts balancer.BuildOptions) balancer.Balancer {
	b := &triggerRPCBlockBalancer{
		blockingPickerDone: grpcsync.NewEvent(),
		ClientConn:         cc,
	}
	// round_robin child to complete balancer tree with a usable leaf policy and
	// have RPCs actually work.
	builder := balancer.Get(roundrobin.Name)
	rr := builder.Build(b, bOpts)
	if rr == nil {
		panic("round robin builder returned nil")
	}
	b.Balancer = rr
	return b
}

func (triggerRPCBlockPickerBalancerBuilder) ParseConfig(json.RawMessage) (serviceconfig.LoadBalancingConfig, error) {
	return &bpbConfig{}, nil
}

func (triggerRPCBlockPickerBalancerBuilder) Name() string {
	return name
}

type bpbConfig struct {
	serviceconfig.LoadBalancingConfig
}

// triggerRPCBlockBalancer uses a child RR balancer, but blocks all UpdateState
// calls until the first Pick call. That first Pick returns
// ErrNoSubConnAvailable to make the RPC block and trigger the appropriate stats
// handler callout. After the first Pick call, it will forward at least one
// READY picker update from the child, causing RPCs to proceed as normal using a
// round robin balancer's picker if it updates with a READY picker.
type triggerRPCBlockBalancer struct {
	stateMu    sync.Mutex
	childState balancer.State

	blockingPickerDone *grpcsync.Event
	// embed a ClientConn to wrap only UpdateState() operation
	balancer.ClientConn
	// embed a Balancer to wrap only UpdateClientConnState() operation
	balancer.Balancer
}

func (bpb *triggerRPCBlockBalancer) UpdateClientConnState(s balancer.ClientConnState) error {
	err := bpb.Balancer.UpdateClientConnState(s)
	bpb.ClientConn.UpdateState(balancer.State{
		ConnectivityState: connectivity.Connecting,
		Picker: &triggerRPCBlockPicker{
			pickDone: func() {
				bpb.stateMu.Lock()
				defer bpb.stateMu.Unlock()
				bpb.blockingPickerDone.Fire()
				if bpb.childState.ConnectivityState == connectivity.Ready {
					bpb.ClientConn.UpdateState(bpb.childState)
				}
			},
		},
	})
	return err
}

func (bpb *triggerRPCBlockBalancer) UpdateState(state balancer.State) {
	bpb.stateMu.Lock()
	defer bpb.stateMu.Unlock()
	bpb.childState = state
	if bpb.blockingPickerDone.HasFired() { // guard first one to get a picker sending ErrNoSubConnAvailable first
		if state.ConnectivityState == connectivity.Ready {
			bpb.ClientConn.UpdateState(state) // after the first rr picker update, only forward once READY for deterministic picker counts
		}
	}
}

// TestRPCBlockingOnPickerStatsCall tests the emission of a stats handler call
// that represents the RPC had to block waiting for a new picker due to
// ErrNoSubConnAvailable being returned from the first picker call.
func (s) TestRPCBlockingOnPickerStatsCall(t *testing.T) {
	sh := &statsHandlerRecordEvents{}
	ss := &stubserver.StubServer{
		UnaryCallF: func(context.Context, *testpb.SimpleRequest) (*testpb.SimpleResponse, error) {
			return &testpb.SimpleResponse{}, nil
		},
	}

	if err := ss.StartServer(); err != nil {
		t.Fatalf("Error starting endpoint server: %v", err)
	}
	defer ss.Stop()

	lbCfgJSON := `{
  		"loadBalancingConfig": [
    		{
      			"triggerRPCBlockBalancer": {}
    		}
		]
	}`

	sc := internal.ParseServiceConfig.(func(string) *serviceconfig.ParseResult)(lbCfgJSON)
	mr := manual.NewBuilderWithScheme("pickerupdatedbalancer")
	defer mr.Close()
	mr.InitialState(resolver.State{
		Addresses: []resolver.Address{
			{Addr: ss.Address},
		},
		ServiceConfig: sc,
	})

	cc, err := grpc.NewClient(mr.Scheme()+":///", grpc.WithResolvers(mr), grpc.WithStatsHandler(sh), grpc.WithTransportCredentials(insecure.NewCredentials()))
	if err != nil {
		t.Fatalf("grpc.NewClient() failed: %v", err)
	}
	defer cc.Close()
	ctx, cancel := context.WithTimeout(context.Background(), defaultTestTimeout)
	defer cancel()
	testServiceClient := testgrpc.NewTestServiceClient(cc)
	if _, err := testServiceClient.UnaryCall(ctx, &testpb.SimpleRequest{}); err != nil {
		t.Fatalf("Unexpected error from UnaryCall: %v", err)
	}

	var pickerUpdatedCount uint
	for _, stat := range sh.s {
		if _, ok := stat.(*stats.PickerUpdated); ok {
			pickerUpdatedCount++
		}
	}
	if pickerUpdatedCount != 1 {
		t.Fatalf("sh.pickerUpdated count: %v, want: %v", pickerUpdatedCount, 2)
	}
}<|MERGE_RESOLUTION|>--- conflicted
+++ resolved
@@ -3737,7 +3737,6 @@
 	}
 }
 
-<<<<<<< HEAD
 // Tests that a client receives a cardinality violation error for unary
 // RPCs if the server doesn't send a message before returning status OK.
 func (s) TestUnaryRPC_ServerSendsOnlyTrailersWithOK(t *testing.T) {
@@ -3779,7 +3778,9 @@
 	client := testgrpc.NewTestServiceClient(cc)
 	if _, err = client.EmptyCall(ctx, &testpb.Empty{}); status.Code(err) != codes.Internal {
 		t.Errorf("stream.RecvMsg() = %v, want error %v", status.Code(err), codes.Internal)
-=======
+  }
+}
+
 // Tests that a client receives a cardinality violation error for client-streaming
 // RPCs if the server call SendMsg multiple times.
 func (s) TestClientStreaming_ServerHandlerSendMsgAfterSendMsg(t *testing.T) {
@@ -3810,7 +3811,6 @@
 	}
 	if _, err := stream.CloseAndRecv(); status.Code(err) != codes.Internal {
 		t.Fatalf("stream.CloseAndRecv() = %v, want error with status code %s", err, codes.Internal)
->>>>>>> 6dfe07c8
 	}
 }
 
